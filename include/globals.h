--- conflicted
+++ resolved
@@ -892,17 +892,16 @@
 #define USE_TFT 0
 #endif
 
-<<<<<<< HEAD
+#ifndef USE_LCD  
+#define USE_LCD 0
+#endif
+
 #ifndef STARRYNIGHT_PROBABILITY
 #define STARRYNIGHT_PROBABILITY 0.9
 #endif
 
 #ifndef STARRYNIGHT_MUSICFACTOR
 #define STARRYNIGHT_MUSICFACTOR 1.0
-=======
-#ifndef USE_TFT                            
-#define USE_LCD 0
->>>>>>> 38f0a0b4
 #endif
 
 // gRingSizeTable
@@ -1138,4 +1137,4 @@
         }
     }
     return bOK;
-}
+}