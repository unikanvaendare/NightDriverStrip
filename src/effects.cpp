//+--------------------------------------------------------------------------
//
// File:        effects.cpp
//
// NightDriverStrip - (c) 2018 Plummer's Software LLC.  All Rights Reserved.  
//
// This file is part of the NightDriver software project.
//
//    NightDriver is free software: you can redistribute it and/or modify
//    it under the terms of the GNU General Public License as published by
//    the Free Software Foundation, either version 3 of the License, or
//    (at your option) any later version.
//   
//    NightDriver is distributed in the hope that it will be useful,
//    but WITHOUT ANY WARRANTY; without even the implied warranty of
//    MERCHANTABILITY or FITNESS FOR A PARTICULAR PURPOSE.  See the
//    GNU General Public License for more details.
//   
//    You should have received a copy of the GNU General Public License
//    along with Nightdriver.  It is normally found in copying.txt
//    If not, see <https://www.gnu.org/licenses/>.
//
// Description:
//
//    Main table of buil-in effects and related constants and data
//
// History:     Jul-14-2021         Davepl      Split off from main.cpp
//---------------------------------------------------------------------------

#include "globals.h"                            // CONFIG and global headers
#include "effects/effectmanager.h"              // manages all of the effects
#include "effects/fireeffect.h"                 // fire effects
#include "effects/paletteeffect.h"              // palette effects
#include "effects/doublepaletteeffect.h"        // double palette effect
#include "effects/meteoreffect.h"               // meteor blend effect
#include "effects/stareffect.h"                 // star effects
#include "effects/bouncingballeffect.h"         // bouincing ball effectsenable+
#include "effects/vueffect.h"                   // vu (sound) based effects
#include "effects/tempeffect.h"


#if ENABLE_AUDIO
#include "effects/spectrumeffects.h"            // Musis spectrum effects
#include "effects/musiceffect.h"                // Music based effects
#endif

#ifdef FAN_SIZE
    #include "effects/faneffects.h"             // Fan-based effects
#endif

//
// Externals
//

extern DRAM_ATTR shared_ptr<LEDMatrixGFX> g_pStrands[NUM_CHANNELS];

// Palettes
//
// Palettes that are referenced by effects need to be instantiated first


CRGBPalette256 BlueColors_p =
{
    CRGB::DarkBlue,
    CRGB::MediumBlue,
    CRGB::Blue,
    CRGB::MediumBlue,
    CRGB::DarkBlue,
    CRGB::MediumBlue,
    CRGB::Blue,
    CRGB::MediumBlue,
    CRGB::DarkBlue,
    CRGB::MediumBlue,
    CRGB::Blue,
    CRGB::MediumBlue,
    CRGB::DarkBlue,
    CRGB::MediumBlue,
    CRGB::Blue,
    CRGB::MediumBlue
};

CRGBPalette256 RedColors_p =
{
    CRGB::Red,
    CRGB::DarkRed,
    CRGB::DarkRed,
    CRGB::DarkRed,

    CRGB::Red,
    CRGB::DarkRed,
    CRGB::DarkRed,
    CRGB::DarkRed,

    CRGB::Red,
    CRGB::DarkRed,
    CRGB::DarkRed,
    CRGB::DarkRed,

    CRGB::Red,
    CRGB::DarkRed,
    CRGB::DarkRed,
    CRGB::OrangeRed,
};

CRGBPalette256 GreenColors_p =
{
    CRGB::Green,
    CRGB::DarkGreen,
    CRGB::DarkGreen,
    CRGB::DarkGreen,

    CRGB::Green,
    CRGB::DarkGreen,
    CRGB::DarkGreen,
    CRGB::DarkGreen,

    CRGB::Green,
    CRGB::DarkGreen,
    CRGB::DarkGreen,
    CRGB::DarkGreen,

    CRGB::Green,
    CRGB::DarkGreen,
    CRGB::DarkGreen,
    CRGB::LimeGreen,
};

CRGBPalette256 PurpleColors_p =
{
    CRGB::Purple,
    CRGB::Maroon,
    CRGB::Violet,
    CRGB::DarkViolet,

    CRGB::Purple,
    CRGB::Maroon,
    CRGB::Violet,
    CRGB::DarkViolet,

    CRGB::Purple,
    CRGB::Maroon,
    CRGB::Violet,
    CRGB::DarkViolet,

    CRGB::Pink,
    CRGB::Maroon,
    CRGB::Violet,
    CRGB::DarkViolet,
};

CRGBPalette256 RGBColors_p = 
{
    CRGB::Red,
    CRGB::Green,
    CRGB::Blue,
    CRGB::Red,
    CRGB::Green,
    CRGB::Blue,
    CRGB::Red,
    CRGB::Green,
    CRGB::Blue,
    CRGB::Red,
    CRGB::Green,
    CRGB::Blue,
    CRGB::Red,
    CRGB::Green,
    CRGB::Blue,
    CRGB::Blue
};

CRGBPalette256 MagentaColors_p = 
{
    CRGB::Pink,
    CRGB::DeepPink,
    CRGB::HotPink,
    CRGB::LightPink,
    CRGB::LightCoral,
    CRGB::Purple,
    CRGB::MediumPurple,
    CRGB::Magenta,
    CRGB::DarkMagenta,
    CRGB::DarkSalmon,
    CRGB::MediumVioletRed,
    CRGB::Pink,
    CRGB::DeepPink,
    CRGB::HotPink,
    CRGB::LightPink,
    CRGB::Magenta
};

CRGBPalette256 spectrumBasicColors  =
{
	CRGB(0xFD0E35),                     // Red
	CRGB(0xFF8833),                     // Orange
	CRGB(0xFFEB00),                     // Middle Yellow
	CRGB(0xAFE313),                     // Inchworm
    CRGB(0x3AA655),                     // Green
    CRGB(0x8DD9CC),                     // Middle Blue Green
    CRGB(0x0066FF),                     // Blue III
    CRGB(0xDB91EF),                     // Lilac
    CRGB(0xFD0E35),                     // Red
	CRGB(0xFF8833),                     // Orange
	CRGB(0xFFEB00),                     // Middle Yellow
	CRGB(0xAFE313),                     // Inchworm
    CRGB(0x3AA655),                     // Green
    CRGB(0x8DD9CC),                     // Middle Blue Green
    CRGB(0x0066FF),                     // Blue III
    CRGB(0xDB91EF)                      // Lilac
};

CRGBPalette256 USAColors_p  =
{
	CRGB::Blue,	 						
    CRGB::Blue,
    CRGB::Blue,
    CRGB::Blue,
    CRGB::Blue,
    CRGB::Red,
    CRGB::White,
    CRGB::Red,
    CRGB::White,
    CRGB::Red,
    CRGB::White,
    CRGB::Red,
    CRGB::White,
    CRGB::Red,
    CRGB::White,
    CRGB::Red,
};


// AllEffects
//
// The master effects table


CRGBPalette256 rainbowPalette(RainbowColors_p);
CRGBPalette256 blueSweep(CRGB::Blue, CRGB::Green);

CRGBPalette256 BlueStripes(CRGB::White, CRGB::Blue, CRGB::Blue, CRGB::Blue, CRGB::Blue, CRGB::White, CRGB::Black, CRGB::Black, 
                           CRGB::White, CRGB::Blue, CRGB::Blue, CRGB::Blue, CRGB::Blue, CRGB::White, CRGB::Black, CRGB::Black);

CRGBPalette256 MagentaStripes(CRGB::White, CRGB::Magenta, CRGB::Magenta, CRGB::Magenta, CRGB::Magenta, CRGB::White, CRGB::Black, CRGB::Black, 
                           CRGB::White, CRGB::Magenta, CRGB::Magenta, CRGB::Magenta, CRGB::Magenta, CRGB::White, CRGB::Black, CRGB::Black);

#if ENABLE_AUDIO
// GetSpectrumAnalyzer
//
// A little factory that makes colored spectrum analyzers to be used by the remote control
// colored buttons

unique_ptr<LEDStripEffect> GetSpectrumAnalyzer(CRGB color)
{
    CRGB colorDark = color;
    colorDark.fadeToBlackBy(64);
    CRGB colorLight = color;
    colorLight += CRGB(64,64,64);
    return make_unique<SpectrumAnalyzerEffect>("Spectrum Color", CRGBPalette256(colorLight, colorDark));    
}
#endif

// AllEffects
// 
// A list of internal effects, if any.  
DRAM_ATTR LEDStripEffect * AllEffects[] =
{
  #if DEMO

    // Animate a simple rainbow palette by using the palette effect on the built-in rainbow palette
    new PaletteEffect(rainbowPalette, 256/16, .2, 0)

  #elif TREESET

  // Animate a simple rainbow palette by using the palette effect on the built-in rainbow palette
<<<<<<< HEAD
  
    new ColorCycleEffect(BottomUp),
    new StarryNightEffect<LongLifeSparkleStar>("Blue Sparkle Stars", GreenColors_p, 2.0, 1, LINEARBLEND, 2.0, 0.0, 0.0, CRGB::Blue),        // Blue Sparkle

    //new PaletteSpinEffect("BlueStripeSpin", CRGBPalette256(blueSweep), false, 0, 0.1)

    //new StarryNightEffect<LongLifeSparkleStar>("Blue Sparkle Stars", BlueColors_p, 10.0, 1, LINEARBLEND, 2.0, 0.0, 0.0),        // Blue Sparkle

    
    //new PaletteSpinEffect("CycleStripeSpin", CRGBPalette256(MagentaStripes), true),
    
    //new StarryNightEffect<Star>()
    /*
    new SparklySpinningMusicEffect("SparklySpinningMusical", RainbowColors_p), 
    new ColorBeatOverRedBkgnd("ColorBeatOnRedBkgnd"),
    new MoltenGlassOnVioletBkgnd("MoltenGlassOnViolet", RainbowColors_p),
    new ColorBeatWithFlash("ColorBeatWithFlash"),
    new MusicalHotWhiteInsulatorEffect("MusicalHotWhite"),

    new SimpleInsulatorBeatEffect2("SimpleInsulatorColorBeat"),
    new InsulatorSpectrumEffect("InsulatorSpectrumEffect"),
    */
=======
    new PaletteEffect(rainbowPalette, 256/16, .2, 0)
>>>>>>> c24c62ed

  #elif INSULATORS

    new SparklySpinningMusicEffect(RainbowColors_p), 
    /*
    new ColorBeatOverRedBkgnd(),
    new MoltenGlassOnVioletBkgnd(RainbowColors_p),
    new ColorBeatWithFlash(),
    new MusicalHotWhiteInsulatorEffect(),

    new ColorBeatOverRedBkgnd(),              // Color beat over red background

    new SimpleInsulatorBeatEffect2(),
    new ColorBeatOverRedBkgnd(),              // Color beat over red background
    new InsulatorSpectrumEffect(),

    new ColorBeatOverRedBkgnd(),              // Color beat over red background
    new SparklySpinningMusicEffect(RainbowColors_p), 
    new MoltenGlassOnVioletBkgnd(RainbowColors_p),
*/
          

  #elif BELT

    // Yes, I made a sparkly LED belt and wore it to a party.  Batteries toO!
    new TwinkleEffect(NUM_LEDS/4, 10),

  #elif MAGICMIRROR

    new MoltenGlassOnVioletBkgnd(RainbowColors_p),

  #elif SPECTRUM

    new GhostWave("GhostWave One", new CRGBPalette256(CRGBPalette16(CRGB::Blue,  CRGB::Green, CRGB::Yellow, CRGB::Red)), 4),
    new SpectrumAnalyzerEffect("Spectrum Standard", spectrumBasicColors),
    new GhostWave("GhostWave Rainbow", &rainbowPalette, 8),
    new SpectrumAnalyzerEffect("Spectrum USA", USAColors_p, 0),
    new SpectrumAnalyzerEffect("Spectrum Fade", spectrumBasicColors, 50, 70, -1.0, 3.0),
    new GhostWave("GhostWave Blue", new CRGBPalette256(CRGBPalette16(CRGB::DarkBlue, CRGB::Blue, CRGB::Blue, CRGB::White)), 0),
    new GhostWave("GhostWave Rainbow", &rainbowPalette),
   
  #elif UMBRELLA
  
    new PaletteFlameEffect("Smooth Red Fire", heatmap_pal),
    new ClassicFireEffect(),
    new StarryNightEffect<MusicStar>("RGB Music Bubbles", RGBColors_p, 0.5, 1, NOBLEND, 15.0, 0.0, 75.0),   // RGB Music Bubbles
    new StarryNightEffect<MusicPulseStar>("RGB Pulse", RainbowColors_p, 0.02, 20, NOBLEND, 5.0, 0.0, 75.0), // RGB Music Bubbles
    new PaletteFlameEffect("Smooth Purple Fire", purpleflame_pal),
    new VUFlameEffect("Multicolor Sound Flame", VUFlameEffect::MULTICOLOR),
    new BouncingBallEffect(),
    new MeteorEffect(),                                                                                                     // Our overlapping color meteors
    new StarryNightEffect<BubblyStar>("Little Blooming Rainbow Stars", BlueColors_p, prob, 4, LINEARBLEND, 2.0, 0.0, mult), // Blooming Little Rainbow Stars
    new StarryNightEffect<BubblyStar>("Big Blooming Rainbow Stars", RainbowColors_p, 2, 12, LINEARBLEND, 1.0),              // Blooming Rainbow Stars
    new StarryNightEffect<BubblyStar>("Neon Bars", RainbowColors_p, 0.5, 64, NOBLEND, 0),                                   // Neon Bars
    new StarryNightEffect<MusicStar>("RGB Music Blend Stars", RGBColors_p, 0.8, 1, NOBLEND, 15.0, 0.1, 10.0),      // RGB Music Blur - Can You Hear Me Knockin'
    new StarryNightEffect<MusicStar>("Rainbow Music Stars", RainbowColors_p, 2.0, 2, LINEARBLEND, 5.0, 0.0, 10.0), // Rainbow Music Star

    //        new VUFlameEffect("Sound Flame (Green)",    VUFlameEffect::GREEN),
    //       new VUFlameEffect("Sound Flame (Blue)",     VUFlameEffect::BLUE),

    new SimpleRainbowTestEffect(8, 4),                                                                            // Rainbow palette simple test of walking pixels
    new PaletteEffect(RainbowColors_p),                                                                           // Rainbow palette
    new StarryNightEffect<QuietStar>("Green Twinkle Stars", GreenColors_p, prob, 1, LINEARBLEND, 2.0, 0.0, mult), // Green Twinkle
    new StarryNightEffect<Star>("Blue Sparkle Stars", BlueColors_p, prob, 1, LINEARBLEND, 2.0, 0.0, mult),        // Blue Sparkle

    new StarryNightEffect<QuietStar>("Red Twinkle Stars", RedColors_p, 1.0, 1, LINEARBLEND, 2.0),                     // Red Twinkle
    new StarryNightEffect<Star>("Lava Stars", LavaColors_p, prob, 1, LINEARBLEND, 2.0, 0.0, mult),                    // Lava Stars
    new StarryNightEffect<QuietStar>("Rainbow Twinkle Stars", RainbowColors_p, prob, 1, LINEARBLEND, 2.0, 0.0, mult), // Rainbow Twinkle
    new DoublePaletteEffect(),
#elif ATOMLIGHT
    new ColorFillEffect(CRGB::White, 1),
    new FireFanEffect(NUM_LEDS,      1, 15, 80, 2, 7, Sequential, true, false),
    new FireFanEffect(NUM_LEDS,      1, 15, 80, 2, 7, Sequential, true, false, true),
    new BlueFireFanEffect(NUM_LEDS,      2, 5, 120, 1, 1, Sequential, true, false),
    new GreenFireFanEffect(NUM_LEDS,      2, 3, 100, 1, 1, Sequential, true, false),
    new RainbowFillEffect(60, 0),
    new ColorCycleEffect(Sequential),
    new PaletteEffect(RainbowColors_p, 4, 0.1, 0.0, 1.0, 0.0),
    new BouncingBallEffect(3, true, true, 1),


    new ChannelBeatEffect("ChannelBeat"),

    new StarryNightEffect<BubblyStar>("Little Blooming Rainbow Stars", BlueColors_p, 8.0, 4, LINEARBLEND, 2.0, 0.0, 4), // Blooming Little Rainbow Stars
    new StarryNightEffect<BubblyStar>("Big Blooming Rainbow Stars", RainbowColors_p, 20, 12, LINEARBLEND, 1.0, 0.0, 2),              // Blooming Rainbow Stars
    new StarryNightEffect<FanStar>("FanStars", RainbowColors_p, 8.0, 1.0, LINEARBLEND, 80.0, 0, 2.0),

    new MeteorEffect(20, 1, 25, .15, .05),
    new MeteorEffect(12, 1, 25, .15, .08),
    new MeteorEffect(6, 1, 25, .15, .12),
    new MeteorEffect(1, 1, 5, .15, .25),
    new MeteorEffect(), // Rainbow palette

    new VUEffect(),
#elif FIRESTICK

    new BouncingBallEffect(),
    new VUFlameEffect("Multicolor Sound Flame", VUFlameEffect::MULTICOLOR),
    new PaletteFlameEffect("Smooth Red Fire", heatmap_pal),
    //new ClassicFireEffect(),

    new StarryNightEffect<MusicStar>("RGB Music Bubbles", RGBColors_p, 0.5, 1, NOBLEND, 15.0, 0.0, 75.0), // RGB Music Bubbles
    //new StarryNightEffect<MusicPulseStar>("RGB Pulse", RainbowColors_p, 0.02, 20, NOBLEND, 5.0, 0.0, 75.0), // RGB Music Bubbles

    new PaletteFlameEffect("Smooth Purple Fire", purpleflame_pal),

    new MeteorEffect(),                                                                                                     // Our overlapping color meteors
    new StarryNightEffect<BubblyStar>("Little Blooming Rainbow Stars", BlueColors_p, prob, 4, LINEARBLEND, 2.0, 0.0, mult), // Blooming Little Rainbow Stars
    new StarryNightEffect<BubblyStar>("Big Blooming Rainbow Stars", RainbowColors_p, 2, 12, LINEARBLEND, 1.0),              // Blooming Rainbow Stars
    new StarryNightEffect<BubblyStar>("Neon Bars", RainbowColors_p, 0.5, 64, NOBLEND, 0),                                   // Neon Bars

    new StarryNightEffect<MusicStar>("RGB Music Blend Stars", RGBColors_p, 0.8, 1, NOBLEND, 15.0, 0.1, 10.0),      // RGB Music Blur - Can You Hear Me Knockin'
    new StarryNightEffect<MusicStar>("Rainbow Music Stars", RainbowColors_p, 2.0, 2, LINEARBLEND, 5.0, 0.0, 10.0), // Rainbow Music Star

    //        new VUFlameEffect("Sound Flame (Green)",    VUFlameEffect::GREEN),
    //       new VUFlameEffect("Sound Flame (Blue)",     VUFlameEffect::BLUE),

    new SimpleRainbowTestEffect(8, 4),                                                                            // Rainbow palette simple test of walking pixels
    new PaletteEffect(RainbowColors_p),                                                                           // Rainbow palette
    new StarryNightEffect<QuietStar>("Green Twinkle Stars", GreenColors_p, prob, 1, LINEARBLEND, 2.0, 0.0, mult), // Green Twinkle
    new StarryNightEffect<Star>("Blue Sparkle Stars", BlueColors_p, prob, 1, LINEARBLEND, 2.0, 0.0, mult),        // Blue Sparkle

    new StarryNightEffect<QuietStar>("Red Twinkle Stars", RedColors_p, 1.0, 1, LINEARBLEND, 2.0, 0.0, mult),          // Red Twinkle
    new StarryNightEffect<Star>("Lava Stars", LavaColors_p, prob, 1, LINEARBLEND, 2.0, 0.0, mult),                    // Lava Stars
    new StarryNightEffect<QuietStar>("Rainbow Twinkle Stars", RainbowColors_p, prob, 1, LINEARBLEND, 2.0, 0.0, mult), // Rainbow Twinkle
    new DoublePaletteEffect(),
    new VUEffect()

#elif FLAMEBULB
    new PaletteFlameEffect("Smooth Red Fire", heatmap_pal, true, 4.5, 1, 1, 255, 4, false),
#elif BIGMATRIX
    new SimpleRainbowTestEffect(8, 1),  // Rainbow palette simple test of walking pixels
    new PaletteEffect(RainbowColors_p), // Rainbow palette
    new RainbowFillEffect(24, 0),
    new RainbowFillEffect(),

    new StarryNightEffect<MusicStar>("RGB Music Bubbles", RGBColors_p, 0.25, 1, NOBLEND, 3.0, 0.0, 75.0),                   // RGB Music Bubbles
    new StarryNightEffect<HotWhiteStar>("Lava Stars", HeatColors_p, prob, 1, LINEARBLEND, 2.0, 0.0, mult),                  // Lava Stars
    new StarryNightEffect<BubblyStar>("Little Blooming Rainbow Stars", BlueColors_p, prob, 4, LINEARBLEND, 2.0, 0.0, mult), // Blooming Little Rainbow Stars
    new StarryNightEffect<QuietStar>("Green Twinkle Stars", GreenColors_p, prob, 1, LINEARBLEND, 2.0, 0.0, mult),           // Green Twinkle
    new StarryNightEffect<QuietStar>("Red Twinkle Stars", RedColors_p, 1.0, 1, LINEARBLEND, 2.0),                           // Red Twinkle
    new StarryNightEffect<QuietStar>("Rainbow Twinkle Stars", RainbowColors_p, prob, 1, LINEARBLEND, 2.0, 0.0, mult),       // Rainbow Twinkle
    new BouncingBallEffect(),
    new VUEffect()

#elif STRAND || ATOMISTRING

    new PaletteEffect(RainbowStripeColors_p, 8.0, .125, 0, 1, 0), // Rainbow palette
    new TwinkleEffect(NUM_LEDS/2, 10),
    new SimpleRainbowTestEffect(8, 1),  // Rainbow palette simple test of walking pixels
    new TwinkleEffect(NUM_LEDS/2, 0, 50),
    new RainbowFillEffect(),

#elif RINGSET
    new MusicalInsulatorEffect2("Musical Effect 2"),   

#elif FANSET

    new RainbowFillEffect(24, 0),
    new ColorCycleEffect(BottomUp),
    new ColorCycleEffect(TopDown),
    new ColorCycleEffect(LeftRight),
    new ColorCycleEffect(RightLeft),

    // /* 8 */ new StarryNightEffect<FanStar>("FanStars", RainbowColors_p, 4.0, 1.0, LINEARBLEND, 80.0, 0, 4.0),
    /* 6 */ new StarryNightEffect<BubblyStar>("Little Blooming Rainbow Stars", BlueColors_p, 8.0, 4, LINEARBLEND, 2.0, 0.0, 1.0), // Blooming Little Rainbow Stars
    /* 7 */ new StarryNightEffect<BubblyStar>("Big Blooming Rainbow Stars", RainbowColors_p, 2, 12, LINEARBLEND, 1.0),              // Blooming Rainbow Stars
    /* 6 */ new StarryNightEffect<BubblyStar>("Neon Bars", RainbowColors_p, 0.5, 64, NOBLEND, 0),                                   // Neon Bars

    new FireFanEffect(NUM_LEDS,      4, 7, 200, 2, NUM_LEDS / 2, Sequential, false, true),
    new FireFanEffect(NUM_LEDS,      3, 8, 200, 2, NUM_LEDS / 2, Sequential, false, true),
    new FireFanEffect(NUM_LEDS,      2, 10, 200, 2, NUM_LEDS / 2, Sequential, false, true),
    new FireFanEffect(NUM_LEDS,      1, 12, 200, 2, NUM_LEDS / 2, Sequential, false, true),

    new BlueFireFanEffect(NUM_LEDS,      4, 7, 200, 2, NUM_LEDS / 2, Sequential, false, true),
    new BlueFireFanEffect(NUM_LEDS,      3, 8, 200, 2, NUM_LEDS / 2, Sequential, false, true),
    new BlueFireFanEffect(NUM_LEDS,      2, 10, 200, 2, NUM_LEDS / 2, Sequential, false, true),
    new BlueFireFanEffect(NUM_LEDS,      1, 12, 200, 2, NUM_LEDS / 2, Sequential, false, true),
    
    new GreenFireFanEffect(NUM_LEDS,      4, 7, 200, 2, NUM_LEDS / 2, Sequential, false, true),
    new GreenFireFanEffect(NUM_LEDS,      3, 8, 200, 2, NUM_LEDS / 2, Sequential, false, true),
    new GreenFireFanEffect(NUM_LEDS,      2, 10, 200, 2, NUM_LEDS / 2, Sequential, false, true),
    new GreenFireFanEffect(NUM_LEDS,      1, 12, 200, 2, NUM_LEDS / 2, Sequential, false, true),

    #if ENABLE_AUDIO
      
        new MusicFireEffect(NUM_LEDS, 1, 10, 100, 0, NUM_LEDS),
        
        new StarryNightEffect<MusicStar>("RGB Music Blend Stars", RGBColors_p, 0.8, 1, NOBLEND, 15.0, 0.1, 10.0),      // RGB Music Blur - Can You Hear Me Knockin'
        new StarryNightEffect<MusicStar>("Rainbow Music Stars", RainbowColors_p, 2.0, 2, LINEARBLEND, 5.0, 0.0, 10.0), // Rainbow Music Star

        new FanBeatEffect("FanBeat"),
        new PaletteReelEffect("PaletteReelEffect"),
        new MeteorEffect(),   
        new TapeReelEffect("TapeReelEffect"),
        new VUFlameEffect("Multicolor Sound Flame", VUFlameEffect::MULTICOLOR, 50, true),
    #endif

#elif BROOKLYNROOM

    new RainbowFillEffect(24, 0),
    new RainbowFillEffect(32, 1),
    new SimpleRainbowTestEffect(8, 1),  // Rainbow palette simple test of walking pixels
    new SimpleRainbowTestEffect(8, 4),                                                                            // Rainbow palette simple test of walking pixels
    new PaletteEffect(MagentaColors_p),                                                                           // Rainbow palette
    new DoublePaletteEffect(),

    new MeteorEffect(),                                                                                                     // Our overlapping color meteors

    new StarryNightEffect<QuietStar>("Magenta Twinkle Stars", GreenColors_p, prob, 1, LINEARBLEND, 2.0, 0.0, mult), // Green Twinkle
    new StarryNightEffect<Star>("Blue Sparkle Stars", BlueColors_p, prob, 1, LINEARBLEND, 2.0, 0.0, mult),        // Blue Sparkle

    new StarryNightEffect<QuietStar>("Red Twinkle Stars", MagentaColors_p, 1.0, 1, LINEARBLEND, 2.0),                     // Red Twinkle
    new StarryNightEffect<Star>("Lava Stars", MagentaColors_p, prob, 1, LINEARBLEND, 2.0, 0.0, mult),                    // Lava Stars
    new StarryNightEffect<QuietStar>("Rainbow Twinkle Stars", RainbowColors_p, prob, 1, LINEARBLEND, 2.0, 0.0, mult), // Rainbow Twinkle

    new StarryNightEffect<BubblyStar>("Little Blooming Rainbow Stars", MagentaColors_p, prob, 4, LINEARBLEND, 2.0, 0.0, mult), // Blooming Little Rainbow Stars
    new StarryNightEffect<BubblyStar>("Big Blooming Rainbow Stars", MagentaColors_p, 2, 12, LINEARBLEND, 1.0),              // Blooming Rainbow Stars
    new StarryNightEffect<BubblyStar>("Neon Bars", MagentaColors_p, 0.5, 64, NOBLEND, 0),                                   // Neon Bars
/*
    new StarryNightEffect<MusicStar>("RGB Music Blend Stars", RGBColors_p, 0.8, 1, NOBLEND, 15.0, 0.1, 10.0),      // RGB Music Blur - Can You Hear Me Knockin'
    new StarryNightEffect<MusicStar>("Rainbow Music Stars", RainbowColors_p, 2.0, 2, LINEARBLEND, 5.0, 0.0, 10.0), // Rainbow Music Star
    new StarryNightEffect<MusicStar>("RGB Music Bubbles", RGBColors_p, 0.5, 1, NOBLEND, 15.0, 0.0, 75.0),   // RGB Music Bubbles
    new StarryNightEffect<MusicPulseStar>("RGB Pulse", RainbowColors_p, 0.02, 20, NOBLEND, 5.0, 0.0, 75.0), // RGB Music Bubbles
*/
    new VUEffect(),
    new VUEffect(1),
    new VUEffect(8),
    new VUEffect(128),

    new ClassicFireEffect(true),
    new VUFlameEffect("Sound Flame (Red)",      VUFlameEffect::REDX,       50, true),
    new VUFlameEffect("Sound Flame (Green)",    VUFlameEffect::GREENX,     50, true),
    new VUFlameEffect("Sound Flame (Blue)",     VUFlameEffect::BLUEX,      50, true),
    new VUFlameEffect("Multicolor Sound Flame", VUFlameEffect::MULTICOLOR, 50, true),


#elif LEDSTRIP
    // new PaletteEffect(RainbowStripeColors_p, 8.0, .125, 0, 5, 1), // Rainbow palette
    new StatusEffect(CRGB::Blue)

#elif HOODORNAMENT

    new RainbowFillEffect(24, 0),
    new RainbowFillEffect(32, 1),
    new SimpleRainbowTestEffect(8, 1),  // Rainbow palette simple test of walking pixels
    new PaletteEffect(MagentaColors_p),                                                                           // Rainbow palette
    new DoublePaletteEffect(),        

#endif

};

// InitEffectsManager
//
// Initializes the effect manager.  Reboots on failure, since it's not optional

void InitEffectsManager()
{
    g_pEffectManager = make_unique<EffectManager>(AllEffects, ARRAYSIZE(AllEffects), g_pStrands);
    if (false == g_pEffectManager->Init())
        throw runtime_error("Could not initialize effect manager");
}
<|MERGE_RESOLUTION|>--- conflicted
+++ resolved
@@ -1,563 +1,560 @@
-//+--------------------------------------------------------------------------
-//
-// File:        effects.cpp
-//
-// NightDriverStrip - (c) 2018 Plummer's Software LLC.  All Rights Reserved.  
-//
-// This file is part of the NightDriver software project.
-//
-//    NightDriver is free software: you can redistribute it and/or modify
-//    it under the terms of the GNU General Public License as published by
-//    the Free Software Foundation, either version 3 of the License, or
-//    (at your option) any later version.
-//   
-//    NightDriver is distributed in the hope that it will be useful,
-//    but WITHOUT ANY WARRANTY; without even the implied warranty of
-//    MERCHANTABILITY or FITNESS FOR A PARTICULAR PURPOSE.  See the
-//    GNU General Public License for more details.
-//   
-//    You should have received a copy of the GNU General Public License
-//    along with Nightdriver.  It is normally found in copying.txt
-//    If not, see <https://www.gnu.org/licenses/>.
-//
-// Description:
-//
-//    Main table of buil-in effects and related constants and data
-//
-// History:     Jul-14-2021         Davepl      Split off from main.cpp
-//---------------------------------------------------------------------------
-
-#include "globals.h"                            // CONFIG and global headers
-#include "effects/effectmanager.h"              // manages all of the effects
-#include "effects/fireeffect.h"                 // fire effects
-#include "effects/paletteeffect.h"              // palette effects
-#include "effects/doublepaletteeffect.h"        // double palette effect
-#include "effects/meteoreffect.h"               // meteor blend effect
-#include "effects/stareffect.h"                 // star effects
-#include "effects/bouncingballeffect.h"         // bouincing ball effectsenable+
-#include "effects/vueffect.h"                   // vu (sound) based effects
-#include "effects/tempeffect.h"
-
-
-#if ENABLE_AUDIO
-#include "effects/spectrumeffects.h"            // Musis spectrum effects
-#include "effects/musiceffect.h"                // Music based effects
-#endif
-
-#ifdef FAN_SIZE
-    #include "effects/faneffects.h"             // Fan-based effects
-#endif
-
-//
-// Externals
-//
-
-extern DRAM_ATTR shared_ptr<LEDMatrixGFX> g_pStrands[NUM_CHANNELS];
-
-// Palettes
-//
-// Palettes that are referenced by effects need to be instantiated first
-
-
-CRGBPalette256 BlueColors_p =
-{
-    CRGB::DarkBlue,
-    CRGB::MediumBlue,
-    CRGB::Blue,
-    CRGB::MediumBlue,
-    CRGB::DarkBlue,
-    CRGB::MediumBlue,
-    CRGB::Blue,
-    CRGB::MediumBlue,
-    CRGB::DarkBlue,
-    CRGB::MediumBlue,
-    CRGB::Blue,
-    CRGB::MediumBlue,
-    CRGB::DarkBlue,
-    CRGB::MediumBlue,
-    CRGB::Blue,
-    CRGB::MediumBlue
-};
-
-CRGBPalette256 RedColors_p =
-{
-    CRGB::Red,
-    CRGB::DarkRed,
-    CRGB::DarkRed,
-    CRGB::DarkRed,
-
-    CRGB::Red,
-    CRGB::DarkRed,
-    CRGB::DarkRed,
-    CRGB::DarkRed,
-
-    CRGB::Red,
-    CRGB::DarkRed,
-    CRGB::DarkRed,
-    CRGB::DarkRed,
-
-    CRGB::Red,
-    CRGB::DarkRed,
-    CRGB::DarkRed,
-    CRGB::OrangeRed,
-};
-
-CRGBPalette256 GreenColors_p =
-{
-    CRGB::Green,
-    CRGB::DarkGreen,
-    CRGB::DarkGreen,
-    CRGB::DarkGreen,
-
-    CRGB::Green,
-    CRGB::DarkGreen,
-    CRGB::DarkGreen,
-    CRGB::DarkGreen,
-
-    CRGB::Green,
-    CRGB::DarkGreen,
-    CRGB::DarkGreen,
-    CRGB::DarkGreen,
-
-    CRGB::Green,
-    CRGB::DarkGreen,
-    CRGB::DarkGreen,
-    CRGB::LimeGreen,
-};
-
-CRGBPalette256 PurpleColors_p =
-{
-    CRGB::Purple,
-    CRGB::Maroon,
-    CRGB::Violet,
-    CRGB::DarkViolet,
-
-    CRGB::Purple,
-    CRGB::Maroon,
-    CRGB::Violet,
-    CRGB::DarkViolet,
-
-    CRGB::Purple,
-    CRGB::Maroon,
-    CRGB::Violet,
-    CRGB::DarkViolet,
-
-    CRGB::Pink,
-    CRGB::Maroon,
-    CRGB::Violet,
-    CRGB::DarkViolet,
-};
-
-CRGBPalette256 RGBColors_p = 
-{
-    CRGB::Red,
-    CRGB::Green,
-    CRGB::Blue,
-    CRGB::Red,
-    CRGB::Green,
-    CRGB::Blue,
-    CRGB::Red,
-    CRGB::Green,
-    CRGB::Blue,
-    CRGB::Red,
-    CRGB::Green,
-    CRGB::Blue,
-    CRGB::Red,
-    CRGB::Green,
-    CRGB::Blue,
-    CRGB::Blue
-};
-
-CRGBPalette256 MagentaColors_p = 
-{
-    CRGB::Pink,
-    CRGB::DeepPink,
-    CRGB::HotPink,
-    CRGB::LightPink,
-    CRGB::LightCoral,
-    CRGB::Purple,
-    CRGB::MediumPurple,
-    CRGB::Magenta,
-    CRGB::DarkMagenta,
-    CRGB::DarkSalmon,
-    CRGB::MediumVioletRed,
-    CRGB::Pink,
-    CRGB::DeepPink,
-    CRGB::HotPink,
-    CRGB::LightPink,
-    CRGB::Magenta
-};
-
-CRGBPalette256 spectrumBasicColors  =
-{
-	CRGB(0xFD0E35),                     // Red
-	CRGB(0xFF8833),                     // Orange
-	CRGB(0xFFEB00),                     // Middle Yellow
-	CRGB(0xAFE313),                     // Inchworm
-    CRGB(0x3AA655),                     // Green
-    CRGB(0x8DD9CC),                     // Middle Blue Green
-    CRGB(0x0066FF),                     // Blue III
-    CRGB(0xDB91EF),                     // Lilac
-    CRGB(0xFD0E35),                     // Red
-	CRGB(0xFF8833),                     // Orange
-	CRGB(0xFFEB00),                     // Middle Yellow
-	CRGB(0xAFE313),                     // Inchworm
-    CRGB(0x3AA655),                     // Green
-    CRGB(0x8DD9CC),                     // Middle Blue Green
-    CRGB(0x0066FF),                     // Blue III
-    CRGB(0xDB91EF)                      // Lilac
-};
-
-CRGBPalette256 USAColors_p  =
-{
-	CRGB::Blue,	 						
-    CRGB::Blue,
-    CRGB::Blue,
-    CRGB::Blue,
-    CRGB::Blue,
-    CRGB::Red,
-    CRGB::White,
-    CRGB::Red,
-    CRGB::White,
-    CRGB::Red,
-    CRGB::White,
-    CRGB::Red,
-    CRGB::White,
-    CRGB::Red,
-    CRGB::White,
-    CRGB::Red,
-};
-
-
-// AllEffects
-//
-// The master effects table
-
-
-CRGBPalette256 rainbowPalette(RainbowColors_p);
-CRGBPalette256 blueSweep(CRGB::Blue, CRGB::Green);
-
-CRGBPalette256 BlueStripes(CRGB::White, CRGB::Blue, CRGB::Blue, CRGB::Blue, CRGB::Blue, CRGB::White, CRGB::Black, CRGB::Black, 
-                           CRGB::White, CRGB::Blue, CRGB::Blue, CRGB::Blue, CRGB::Blue, CRGB::White, CRGB::Black, CRGB::Black);
-
-CRGBPalette256 MagentaStripes(CRGB::White, CRGB::Magenta, CRGB::Magenta, CRGB::Magenta, CRGB::Magenta, CRGB::White, CRGB::Black, CRGB::Black, 
-                           CRGB::White, CRGB::Magenta, CRGB::Magenta, CRGB::Magenta, CRGB::Magenta, CRGB::White, CRGB::Black, CRGB::Black);
-
-#if ENABLE_AUDIO
-// GetSpectrumAnalyzer
-//
-// A little factory that makes colored spectrum analyzers to be used by the remote control
-// colored buttons
-
-unique_ptr<LEDStripEffect> GetSpectrumAnalyzer(CRGB color)
-{
-    CRGB colorDark = color;
-    colorDark.fadeToBlackBy(64);
-    CRGB colorLight = color;
-    colorLight += CRGB(64,64,64);
-    return make_unique<SpectrumAnalyzerEffect>("Spectrum Color", CRGBPalette256(colorLight, colorDark));    
-}
-#endif
-
-// AllEffects
-// 
-// A list of internal effects, if any.  
-DRAM_ATTR LEDStripEffect * AllEffects[] =
-{
-  #if DEMO
-
-    // Animate a simple rainbow palette by using the palette effect on the built-in rainbow palette
-    new PaletteEffect(rainbowPalette, 256/16, .2, 0)
-
-  #elif TREESET
-
-  // Animate a simple rainbow palette by using the palette effect on the built-in rainbow palette
-<<<<<<< HEAD
-  
-    new ColorCycleEffect(BottomUp),
-    new StarryNightEffect<LongLifeSparkleStar>("Blue Sparkle Stars", GreenColors_p, 2.0, 1, LINEARBLEND, 2.0, 0.0, 0.0, CRGB::Blue),        // Blue Sparkle
-
-    //new PaletteSpinEffect("BlueStripeSpin", CRGBPalette256(blueSweep), false, 0, 0.1)
-
-    //new StarryNightEffect<LongLifeSparkleStar>("Blue Sparkle Stars", BlueColors_p, 10.0, 1, LINEARBLEND, 2.0, 0.0, 0.0),        // Blue Sparkle
-
-    
-    //new PaletteSpinEffect("CycleStripeSpin", CRGBPalette256(MagentaStripes), true),
-    
-    //new StarryNightEffect<Star>()
-    /*
-    new SparklySpinningMusicEffect("SparklySpinningMusical", RainbowColors_p), 
-    new ColorBeatOverRedBkgnd("ColorBeatOnRedBkgnd"),
-    new MoltenGlassOnVioletBkgnd("MoltenGlassOnViolet", RainbowColors_p),
-    new ColorBeatWithFlash("ColorBeatWithFlash"),
-    new MusicalHotWhiteInsulatorEffect("MusicalHotWhite"),
-
-    new SimpleInsulatorBeatEffect2("SimpleInsulatorColorBeat"),
-    new InsulatorSpectrumEffect("InsulatorSpectrumEffect"),
-    */
-=======
-    new PaletteEffect(rainbowPalette, 256/16, .2, 0)
->>>>>>> c24c62ed
-
-  #elif INSULATORS
-
-    new SparklySpinningMusicEffect(RainbowColors_p), 
-    /*
-    new ColorBeatOverRedBkgnd(),
-    new MoltenGlassOnVioletBkgnd(RainbowColors_p),
-    new ColorBeatWithFlash(),
-    new MusicalHotWhiteInsulatorEffect(),
-
-    new ColorBeatOverRedBkgnd(),              // Color beat over red background
-
-    new SimpleInsulatorBeatEffect2(),
-    new ColorBeatOverRedBkgnd(),              // Color beat over red background
-    new InsulatorSpectrumEffect(),
-
-    new ColorBeatOverRedBkgnd(),              // Color beat over red background
-    new SparklySpinningMusicEffect(RainbowColors_p), 
-    new MoltenGlassOnVioletBkgnd(RainbowColors_p),
-*/
-          
-
-  #elif BELT
-
-    // Yes, I made a sparkly LED belt and wore it to a party.  Batteries toO!
-    new TwinkleEffect(NUM_LEDS/4, 10),
-
-  #elif MAGICMIRROR
-
-    new MoltenGlassOnVioletBkgnd(RainbowColors_p),
-
-  #elif SPECTRUM
-
-    new GhostWave("GhostWave One", new CRGBPalette256(CRGBPalette16(CRGB::Blue,  CRGB::Green, CRGB::Yellow, CRGB::Red)), 4),
-    new SpectrumAnalyzerEffect("Spectrum Standard", spectrumBasicColors),
-    new GhostWave("GhostWave Rainbow", &rainbowPalette, 8),
-    new SpectrumAnalyzerEffect("Spectrum USA", USAColors_p, 0),
-    new SpectrumAnalyzerEffect("Spectrum Fade", spectrumBasicColors, 50, 70, -1.0, 3.0),
-    new GhostWave("GhostWave Blue", new CRGBPalette256(CRGBPalette16(CRGB::DarkBlue, CRGB::Blue, CRGB::Blue, CRGB::White)), 0),
-    new GhostWave("GhostWave Rainbow", &rainbowPalette),
-   
-  #elif UMBRELLA
-  
-    new PaletteFlameEffect("Smooth Red Fire", heatmap_pal),
-    new ClassicFireEffect(),
-    new StarryNightEffect<MusicStar>("RGB Music Bubbles", RGBColors_p, 0.5, 1, NOBLEND, 15.0, 0.0, 75.0),   // RGB Music Bubbles
-    new StarryNightEffect<MusicPulseStar>("RGB Pulse", RainbowColors_p, 0.02, 20, NOBLEND, 5.0, 0.0, 75.0), // RGB Music Bubbles
-    new PaletteFlameEffect("Smooth Purple Fire", purpleflame_pal),
-    new VUFlameEffect("Multicolor Sound Flame", VUFlameEffect::MULTICOLOR),
-    new BouncingBallEffect(),
-    new MeteorEffect(),                                                                                                     // Our overlapping color meteors
-    new StarryNightEffect<BubblyStar>("Little Blooming Rainbow Stars", BlueColors_p, prob, 4, LINEARBLEND, 2.0, 0.0, mult), // Blooming Little Rainbow Stars
-    new StarryNightEffect<BubblyStar>("Big Blooming Rainbow Stars", RainbowColors_p, 2, 12, LINEARBLEND, 1.0),              // Blooming Rainbow Stars
-    new StarryNightEffect<BubblyStar>("Neon Bars", RainbowColors_p, 0.5, 64, NOBLEND, 0),                                   // Neon Bars
-    new StarryNightEffect<MusicStar>("RGB Music Blend Stars", RGBColors_p, 0.8, 1, NOBLEND, 15.0, 0.1, 10.0),      // RGB Music Blur - Can You Hear Me Knockin'
-    new StarryNightEffect<MusicStar>("Rainbow Music Stars", RainbowColors_p, 2.0, 2, LINEARBLEND, 5.0, 0.0, 10.0), // Rainbow Music Star
-
-    //        new VUFlameEffect("Sound Flame (Green)",    VUFlameEffect::GREEN),
-    //       new VUFlameEffect("Sound Flame (Blue)",     VUFlameEffect::BLUE),
-
-    new SimpleRainbowTestEffect(8, 4),                                                                            // Rainbow palette simple test of walking pixels
-    new PaletteEffect(RainbowColors_p),                                                                           // Rainbow palette
-    new StarryNightEffect<QuietStar>("Green Twinkle Stars", GreenColors_p, prob, 1, LINEARBLEND, 2.0, 0.0, mult), // Green Twinkle
-    new StarryNightEffect<Star>("Blue Sparkle Stars", BlueColors_p, prob, 1, LINEARBLEND, 2.0, 0.0, mult),        // Blue Sparkle
-
-    new StarryNightEffect<QuietStar>("Red Twinkle Stars", RedColors_p, 1.0, 1, LINEARBLEND, 2.0),                     // Red Twinkle
-    new StarryNightEffect<Star>("Lava Stars", LavaColors_p, prob, 1, LINEARBLEND, 2.0, 0.0, mult),                    // Lava Stars
-    new StarryNightEffect<QuietStar>("Rainbow Twinkle Stars", RainbowColors_p, prob, 1, LINEARBLEND, 2.0, 0.0, mult), // Rainbow Twinkle
-    new DoublePaletteEffect(),
-#elif ATOMLIGHT
-    new ColorFillEffect(CRGB::White, 1),
-    new FireFanEffect(NUM_LEDS,      1, 15, 80, 2, 7, Sequential, true, false),
-    new FireFanEffect(NUM_LEDS,      1, 15, 80, 2, 7, Sequential, true, false, true),
-    new BlueFireFanEffect(NUM_LEDS,      2, 5, 120, 1, 1, Sequential, true, false),
-    new GreenFireFanEffect(NUM_LEDS,      2, 3, 100, 1, 1, Sequential, true, false),
-    new RainbowFillEffect(60, 0),
-    new ColorCycleEffect(Sequential),
-    new PaletteEffect(RainbowColors_p, 4, 0.1, 0.0, 1.0, 0.0),
-    new BouncingBallEffect(3, true, true, 1),
-
-
-    new ChannelBeatEffect("ChannelBeat"),
-
-    new StarryNightEffect<BubblyStar>("Little Blooming Rainbow Stars", BlueColors_p, 8.0, 4, LINEARBLEND, 2.0, 0.0, 4), // Blooming Little Rainbow Stars
-    new StarryNightEffect<BubblyStar>("Big Blooming Rainbow Stars", RainbowColors_p, 20, 12, LINEARBLEND, 1.0, 0.0, 2),              // Blooming Rainbow Stars
-    new StarryNightEffect<FanStar>("FanStars", RainbowColors_p, 8.0, 1.0, LINEARBLEND, 80.0, 0, 2.0),
-
-    new MeteorEffect(20, 1, 25, .15, .05),
-    new MeteorEffect(12, 1, 25, .15, .08),
-    new MeteorEffect(6, 1, 25, .15, .12),
-    new MeteorEffect(1, 1, 5, .15, .25),
-    new MeteorEffect(), // Rainbow palette
-
-    new VUEffect(),
-#elif FIRESTICK
-
-    new BouncingBallEffect(),
-    new VUFlameEffect("Multicolor Sound Flame", VUFlameEffect::MULTICOLOR),
-    new PaletteFlameEffect("Smooth Red Fire", heatmap_pal),
-    //new ClassicFireEffect(),
-
-    new StarryNightEffect<MusicStar>("RGB Music Bubbles", RGBColors_p, 0.5, 1, NOBLEND, 15.0, 0.0, 75.0), // RGB Music Bubbles
-    //new StarryNightEffect<MusicPulseStar>("RGB Pulse", RainbowColors_p, 0.02, 20, NOBLEND, 5.0, 0.0, 75.0), // RGB Music Bubbles
-
-    new PaletteFlameEffect("Smooth Purple Fire", purpleflame_pal),
-
-    new MeteorEffect(),                                                                                                     // Our overlapping color meteors
-    new StarryNightEffect<BubblyStar>("Little Blooming Rainbow Stars", BlueColors_p, prob, 4, LINEARBLEND, 2.0, 0.0, mult), // Blooming Little Rainbow Stars
-    new StarryNightEffect<BubblyStar>("Big Blooming Rainbow Stars", RainbowColors_p, 2, 12, LINEARBLEND, 1.0),              // Blooming Rainbow Stars
-    new StarryNightEffect<BubblyStar>("Neon Bars", RainbowColors_p, 0.5, 64, NOBLEND, 0),                                   // Neon Bars
-
-    new StarryNightEffect<MusicStar>("RGB Music Blend Stars", RGBColors_p, 0.8, 1, NOBLEND, 15.0, 0.1, 10.0),      // RGB Music Blur - Can You Hear Me Knockin'
-    new StarryNightEffect<MusicStar>("Rainbow Music Stars", RainbowColors_p, 2.0, 2, LINEARBLEND, 5.0, 0.0, 10.0), // Rainbow Music Star
-
-    //        new VUFlameEffect("Sound Flame (Green)",    VUFlameEffect::GREEN),
-    //       new VUFlameEffect("Sound Flame (Blue)",     VUFlameEffect::BLUE),
-
-    new SimpleRainbowTestEffect(8, 4),                                                                            // Rainbow palette simple test of walking pixels
-    new PaletteEffect(RainbowColors_p),                                                                           // Rainbow palette
-    new StarryNightEffect<QuietStar>("Green Twinkle Stars", GreenColors_p, prob, 1, LINEARBLEND, 2.0, 0.0, mult), // Green Twinkle
-    new StarryNightEffect<Star>("Blue Sparkle Stars", BlueColors_p, prob, 1, LINEARBLEND, 2.0, 0.0, mult),        // Blue Sparkle
-
-    new StarryNightEffect<QuietStar>("Red Twinkle Stars", RedColors_p, 1.0, 1, LINEARBLEND, 2.0, 0.0, mult),          // Red Twinkle
-    new StarryNightEffect<Star>("Lava Stars", LavaColors_p, prob, 1, LINEARBLEND, 2.0, 0.0, mult),                    // Lava Stars
-    new StarryNightEffect<QuietStar>("Rainbow Twinkle Stars", RainbowColors_p, prob, 1, LINEARBLEND, 2.0, 0.0, mult), // Rainbow Twinkle
-    new DoublePaletteEffect(),
-    new VUEffect()
-
-#elif FLAMEBULB
-    new PaletteFlameEffect("Smooth Red Fire", heatmap_pal, true, 4.5, 1, 1, 255, 4, false),
-#elif BIGMATRIX
-    new SimpleRainbowTestEffect(8, 1),  // Rainbow palette simple test of walking pixels
-    new PaletteEffect(RainbowColors_p), // Rainbow palette
-    new RainbowFillEffect(24, 0),
-    new RainbowFillEffect(),
-
-    new StarryNightEffect<MusicStar>("RGB Music Bubbles", RGBColors_p, 0.25, 1, NOBLEND, 3.0, 0.0, 75.0),                   // RGB Music Bubbles
-    new StarryNightEffect<HotWhiteStar>("Lava Stars", HeatColors_p, prob, 1, LINEARBLEND, 2.0, 0.0, mult),                  // Lava Stars
-    new StarryNightEffect<BubblyStar>("Little Blooming Rainbow Stars", BlueColors_p, prob, 4, LINEARBLEND, 2.0, 0.0, mult), // Blooming Little Rainbow Stars
-    new StarryNightEffect<QuietStar>("Green Twinkle Stars", GreenColors_p, prob, 1, LINEARBLEND, 2.0, 0.0, mult),           // Green Twinkle
-    new StarryNightEffect<QuietStar>("Red Twinkle Stars", RedColors_p, 1.0, 1, LINEARBLEND, 2.0),                           // Red Twinkle
-    new StarryNightEffect<QuietStar>("Rainbow Twinkle Stars", RainbowColors_p, prob, 1, LINEARBLEND, 2.0, 0.0, mult),       // Rainbow Twinkle
-    new BouncingBallEffect(),
-    new VUEffect()
-
-#elif STRAND || ATOMISTRING
-
-    new PaletteEffect(RainbowStripeColors_p, 8.0, .125, 0, 1, 0), // Rainbow palette
-    new TwinkleEffect(NUM_LEDS/2, 10),
-    new SimpleRainbowTestEffect(8, 1),  // Rainbow palette simple test of walking pixels
-    new TwinkleEffect(NUM_LEDS/2, 0, 50),
-    new RainbowFillEffect(),
-
-#elif RINGSET
-    new MusicalInsulatorEffect2("Musical Effect 2"),   
-
-#elif FANSET
-
-    new RainbowFillEffect(24, 0),
-    new ColorCycleEffect(BottomUp),
-    new ColorCycleEffect(TopDown),
-    new ColorCycleEffect(LeftRight),
-    new ColorCycleEffect(RightLeft),
-
-    // /* 8 */ new StarryNightEffect<FanStar>("FanStars", RainbowColors_p, 4.0, 1.0, LINEARBLEND, 80.0, 0, 4.0),
-    /* 6 */ new StarryNightEffect<BubblyStar>("Little Blooming Rainbow Stars", BlueColors_p, 8.0, 4, LINEARBLEND, 2.0, 0.0, 1.0), // Blooming Little Rainbow Stars
-    /* 7 */ new StarryNightEffect<BubblyStar>("Big Blooming Rainbow Stars", RainbowColors_p, 2, 12, LINEARBLEND, 1.0),              // Blooming Rainbow Stars
-    /* 6 */ new StarryNightEffect<BubblyStar>("Neon Bars", RainbowColors_p, 0.5, 64, NOBLEND, 0),                                   // Neon Bars
-
-    new FireFanEffect(NUM_LEDS,      4, 7, 200, 2, NUM_LEDS / 2, Sequential, false, true),
-    new FireFanEffect(NUM_LEDS,      3, 8, 200, 2, NUM_LEDS / 2, Sequential, false, true),
-    new FireFanEffect(NUM_LEDS,      2, 10, 200, 2, NUM_LEDS / 2, Sequential, false, true),
-    new FireFanEffect(NUM_LEDS,      1, 12, 200, 2, NUM_LEDS / 2, Sequential, false, true),
-
-    new BlueFireFanEffect(NUM_LEDS,      4, 7, 200, 2, NUM_LEDS / 2, Sequential, false, true),
-    new BlueFireFanEffect(NUM_LEDS,      3, 8, 200, 2, NUM_LEDS / 2, Sequential, false, true),
-    new BlueFireFanEffect(NUM_LEDS,      2, 10, 200, 2, NUM_LEDS / 2, Sequential, false, true),
-    new BlueFireFanEffect(NUM_LEDS,      1, 12, 200, 2, NUM_LEDS / 2, Sequential, false, true),
-    
-    new GreenFireFanEffect(NUM_LEDS,      4, 7, 200, 2, NUM_LEDS / 2, Sequential, false, true),
-    new GreenFireFanEffect(NUM_LEDS,      3, 8, 200, 2, NUM_LEDS / 2, Sequential, false, true),
-    new GreenFireFanEffect(NUM_LEDS,      2, 10, 200, 2, NUM_LEDS / 2, Sequential, false, true),
-    new GreenFireFanEffect(NUM_LEDS,      1, 12, 200, 2, NUM_LEDS / 2, Sequential, false, true),
-
-    #if ENABLE_AUDIO
-      
-        new MusicFireEffect(NUM_LEDS, 1, 10, 100, 0, NUM_LEDS),
-        
-        new StarryNightEffect<MusicStar>("RGB Music Blend Stars", RGBColors_p, 0.8, 1, NOBLEND, 15.0, 0.1, 10.0),      // RGB Music Blur - Can You Hear Me Knockin'
-        new StarryNightEffect<MusicStar>("Rainbow Music Stars", RainbowColors_p, 2.0, 2, LINEARBLEND, 5.0, 0.0, 10.0), // Rainbow Music Star
-
-        new FanBeatEffect("FanBeat"),
-        new PaletteReelEffect("PaletteReelEffect"),
-        new MeteorEffect(),   
-        new TapeReelEffect("TapeReelEffect"),
-        new VUFlameEffect("Multicolor Sound Flame", VUFlameEffect::MULTICOLOR, 50, true),
-    #endif
-
-#elif BROOKLYNROOM
-
-    new RainbowFillEffect(24, 0),
-    new RainbowFillEffect(32, 1),
-    new SimpleRainbowTestEffect(8, 1),  // Rainbow palette simple test of walking pixels
-    new SimpleRainbowTestEffect(8, 4),                                                                            // Rainbow palette simple test of walking pixels
-    new PaletteEffect(MagentaColors_p),                                                                           // Rainbow palette
-    new DoublePaletteEffect(),
-
-    new MeteorEffect(),                                                                                                     // Our overlapping color meteors
-
-    new StarryNightEffect<QuietStar>("Magenta Twinkle Stars", GreenColors_p, prob, 1, LINEARBLEND, 2.0, 0.0, mult), // Green Twinkle
-    new StarryNightEffect<Star>("Blue Sparkle Stars", BlueColors_p, prob, 1, LINEARBLEND, 2.0, 0.0, mult),        // Blue Sparkle
-
-    new StarryNightEffect<QuietStar>("Red Twinkle Stars", MagentaColors_p, 1.0, 1, LINEARBLEND, 2.0),                     // Red Twinkle
-    new StarryNightEffect<Star>("Lava Stars", MagentaColors_p, prob, 1, LINEARBLEND, 2.0, 0.0, mult),                    // Lava Stars
-    new StarryNightEffect<QuietStar>("Rainbow Twinkle Stars", RainbowColors_p, prob, 1, LINEARBLEND, 2.0, 0.0, mult), // Rainbow Twinkle
-
-    new StarryNightEffect<BubblyStar>("Little Blooming Rainbow Stars", MagentaColors_p, prob, 4, LINEARBLEND, 2.0, 0.0, mult), // Blooming Little Rainbow Stars
-    new StarryNightEffect<BubblyStar>("Big Blooming Rainbow Stars", MagentaColors_p, 2, 12, LINEARBLEND, 1.0),              // Blooming Rainbow Stars
-    new StarryNightEffect<BubblyStar>("Neon Bars", MagentaColors_p, 0.5, 64, NOBLEND, 0),                                   // Neon Bars
-/*
-    new StarryNightEffect<MusicStar>("RGB Music Blend Stars", RGBColors_p, 0.8, 1, NOBLEND, 15.0, 0.1, 10.0),      // RGB Music Blur - Can You Hear Me Knockin'
-    new StarryNightEffect<MusicStar>("Rainbow Music Stars", RainbowColors_p, 2.0, 2, LINEARBLEND, 5.0, 0.0, 10.0), // Rainbow Music Star
-    new StarryNightEffect<MusicStar>("RGB Music Bubbles", RGBColors_p, 0.5, 1, NOBLEND, 15.0, 0.0, 75.0),   // RGB Music Bubbles
-    new StarryNightEffect<MusicPulseStar>("RGB Pulse", RainbowColors_p, 0.02, 20, NOBLEND, 5.0, 0.0, 75.0), // RGB Music Bubbles
-*/
-    new VUEffect(),
-    new VUEffect(1),
-    new VUEffect(8),
-    new VUEffect(128),
-
-    new ClassicFireEffect(true),
-    new VUFlameEffect("Sound Flame (Red)",      VUFlameEffect::REDX,       50, true),
-    new VUFlameEffect("Sound Flame (Green)",    VUFlameEffect::GREENX,     50, true),
-    new VUFlameEffect("Sound Flame (Blue)",     VUFlameEffect::BLUEX,      50, true),
-    new VUFlameEffect("Multicolor Sound Flame", VUFlameEffect::MULTICOLOR, 50, true),
-
-
-#elif LEDSTRIP
-    // new PaletteEffect(RainbowStripeColors_p, 8.0, .125, 0, 5, 1), // Rainbow palette
-    new StatusEffect(CRGB::Blue)
-
-#elif HOODORNAMENT
-
-    new RainbowFillEffect(24, 0),
-    new RainbowFillEffect(32, 1),
-    new SimpleRainbowTestEffect(8, 1),  // Rainbow palette simple test of walking pixels
-    new PaletteEffect(MagentaColors_p),                                                                           // Rainbow palette
-    new DoublePaletteEffect(),        
-
-#endif
-
-};
-
-// InitEffectsManager
-//
-// Initializes the effect manager.  Reboots on failure, since it's not optional
-
-void InitEffectsManager()
-{
-    g_pEffectManager = make_unique<EffectManager>(AllEffects, ARRAYSIZE(AllEffects), g_pStrands);
-    if (false == g_pEffectManager->Init())
-        throw runtime_error("Could not initialize effect manager");
-}
+//+--------------------------------------------------------------------------
+//
+// File:        effects.cpp
+//
+// NightDriverStrip - (c) 2018 Plummer's Software LLC.  All Rights Reserved.  
+//
+// This file is part of the NightDriver software project.
+//
+//    NightDriver is free software: you can redistribute it and/or modify
+//    it under the terms of the GNU General Public License as published by
+//    the Free Software Foundation, either version 3 of the License, or
+//    (at your option) any later version.
+//   
+//    NightDriver is distributed in the hope that it will be useful,
+//    but WITHOUT ANY WARRANTY; without even the implied warranty of
+//    MERCHANTABILITY or FITNESS FOR A PARTICULAR PURPOSE.  See the
+//    GNU General Public License for more details.
+//   
+//    You should have received a copy of the GNU General Public License
+//    along with Nightdriver.  It is normally found in copying.txt
+//    If not, see <https://www.gnu.org/licenses/>.
+//
+// Description:
+//
+//    Main table of buil-in effects and related constants and data
+//
+// History:     Jul-14-2021         Davepl      Split off from main.cpp
+//---------------------------------------------------------------------------
+
+#include "globals.h"                            // CONFIG and global headers
+#include "effects/effectmanager.h"              // manages all of the effects
+#include "effects/fireeffect.h"                 // fire effects
+#include "effects/paletteeffect.h"              // palette effects
+#include "effects/doublepaletteeffect.h"        // double palette effect
+#include "effects/meteoreffect.h"               // meteor blend effect
+#include "effects/stareffect.h"                 // star effects
+#include "effects/bouncingballeffect.h"         // bouincing ball effectsenable+
+#include "effects/vueffect.h"                   // vu (sound) based effects
+#include "effects/tempeffect.h"
+
+
+#if ENABLE_AUDIO
+#include "effects/spectrumeffects.h"            // Musis spectrum effects
+#include "effects/musiceffect.h"                // Music based effects
+#endif
+
+#ifdef FAN_SIZE
+    #include "effects/faneffects.h"             // Fan-based effects
+#endif
+
+//
+// Externals
+//
+
+extern DRAM_ATTR shared_ptr<LEDMatrixGFX> g_pStrands[NUM_CHANNELS];
+
+// Palettes
+//
+// Palettes that are referenced by effects need to be instantiated first
+
+
+CRGBPalette256 BlueColors_p =
+{
+    CRGB::DarkBlue,
+    CRGB::MediumBlue,
+    CRGB::Blue,
+    CRGB::MediumBlue,
+    CRGB::DarkBlue,
+    CRGB::MediumBlue,
+    CRGB::Blue,
+    CRGB::MediumBlue,
+    CRGB::DarkBlue,
+    CRGB::MediumBlue,
+    CRGB::Blue,
+    CRGB::MediumBlue,
+    CRGB::DarkBlue,
+    CRGB::MediumBlue,
+    CRGB::Blue,
+    CRGB::MediumBlue
+};
+
+CRGBPalette256 RedColors_p =
+{
+    CRGB::Red,
+    CRGB::DarkRed,
+    CRGB::DarkRed,
+    CRGB::DarkRed,
+
+    CRGB::Red,
+    CRGB::DarkRed,
+    CRGB::DarkRed,
+    CRGB::DarkRed,
+
+    CRGB::Red,
+    CRGB::DarkRed,
+    CRGB::DarkRed,
+    CRGB::DarkRed,
+
+    CRGB::Red,
+    CRGB::DarkRed,
+    CRGB::DarkRed,
+    CRGB::OrangeRed,
+};
+
+CRGBPalette256 GreenColors_p =
+{
+    CRGB::Green,
+    CRGB::DarkGreen,
+    CRGB::DarkGreen,
+    CRGB::DarkGreen,
+
+    CRGB::Green,
+    CRGB::DarkGreen,
+    CRGB::DarkGreen,
+    CRGB::DarkGreen,
+
+    CRGB::Green,
+    CRGB::DarkGreen,
+    CRGB::DarkGreen,
+    CRGB::DarkGreen,
+
+    CRGB::Green,
+    CRGB::DarkGreen,
+    CRGB::DarkGreen,
+    CRGB::LimeGreen,
+};
+
+CRGBPalette256 PurpleColors_p =
+{
+    CRGB::Purple,
+    CRGB::Maroon,
+    CRGB::Violet,
+    CRGB::DarkViolet,
+
+    CRGB::Purple,
+    CRGB::Maroon,
+    CRGB::Violet,
+    CRGB::DarkViolet,
+
+    CRGB::Purple,
+    CRGB::Maroon,
+    CRGB::Violet,
+    CRGB::DarkViolet,
+
+    CRGB::Pink,
+    CRGB::Maroon,
+    CRGB::Violet,
+    CRGB::DarkViolet,
+};
+
+CRGBPalette256 RGBColors_p = 
+{
+    CRGB::Red,
+    CRGB::Green,
+    CRGB::Blue,
+    CRGB::Red,
+    CRGB::Green,
+    CRGB::Blue,
+    CRGB::Red,
+    CRGB::Green,
+    CRGB::Blue,
+    CRGB::Red,
+    CRGB::Green,
+    CRGB::Blue,
+    CRGB::Red,
+    CRGB::Green,
+    CRGB::Blue,
+    CRGB::Blue
+};
+
+CRGBPalette256 MagentaColors_p = 
+{
+    CRGB::Pink,
+    CRGB::DeepPink,
+    CRGB::HotPink,
+    CRGB::LightPink,
+    CRGB::LightCoral,
+    CRGB::Purple,
+    CRGB::MediumPurple,
+    CRGB::Magenta,
+    CRGB::DarkMagenta,
+    CRGB::DarkSalmon,
+    CRGB::MediumVioletRed,
+    CRGB::Pink,
+    CRGB::DeepPink,
+    CRGB::HotPink,
+    CRGB::LightPink,
+    CRGB::Magenta
+};
+
+CRGBPalette256 spectrumBasicColors  =
+{
+	CRGB(0xFD0E35),                     // Red
+	CRGB(0xFF8833),                     // Orange
+	CRGB(0xFFEB00),                     // Middle Yellow
+	CRGB(0xAFE313),                     // Inchworm
+    CRGB(0x3AA655),                     // Green
+    CRGB(0x8DD9CC),                     // Middle Blue Green
+    CRGB(0x0066FF),                     // Blue III
+    CRGB(0xDB91EF),                     // Lilac
+    CRGB(0xFD0E35),                     // Red
+	CRGB(0xFF8833),                     // Orange
+	CRGB(0xFFEB00),                     // Middle Yellow
+	CRGB(0xAFE313),                     // Inchworm
+    CRGB(0x3AA655),                     // Green
+    CRGB(0x8DD9CC),                     // Middle Blue Green
+    CRGB(0x0066FF),                     // Blue III
+    CRGB(0xDB91EF)                      // Lilac
+};
+
+CRGBPalette256 USAColors_p  =
+{
+	CRGB::Blue,	 						
+    CRGB::Blue,
+    CRGB::Blue,
+    CRGB::Blue,
+    CRGB::Blue,
+    CRGB::Red,
+    CRGB::White,
+    CRGB::Red,
+    CRGB::White,
+    CRGB::Red,
+    CRGB::White,
+    CRGB::Red,
+    CRGB::White,
+    CRGB::Red,
+    CRGB::White,
+    CRGB::Red,
+};
+
+
+// AllEffects
+//
+// The master effects table
+
+
+CRGBPalette256 rainbowPalette(RainbowColors_p);
+CRGBPalette256 blueSweep(CRGB::Blue, CRGB::Green);
+
+CRGBPalette256 BlueStripes(CRGB::White, CRGB::Blue, CRGB::Blue, CRGB::Blue, CRGB::Blue, CRGB::White, CRGB::Black, CRGB::Black, 
+                           CRGB::White, CRGB::Blue, CRGB::Blue, CRGB::Blue, CRGB::Blue, CRGB::White, CRGB::Black, CRGB::Black);
+
+CRGBPalette256 MagentaStripes(CRGB::White, CRGB::Magenta, CRGB::Magenta, CRGB::Magenta, CRGB::Magenta, CRGB::White, CRGB::Black, CRGB::Black, 
+                           CRGB::White, CRGB::Magenta, CRGB::Magenta, CRGB::Magenta, CRGB::Magenta, CRGB::White, CRGB::Black, CRGB::Black);
+
+#if ENABLE_AUDIO
+// GetSpectrumAnalyzer
+//
+// A little factory that makes colored spectrum analyzers to be used by the remote control
+// colored buttons
+
+unique_ptr<LEDStripEffect> GetSpectrumAnalyzer(CRGB color)
+{
+    CRGB colorDark = color;
+    colorDark.fadeToBlackBy(64);
+    CRGB colorLight = color;
+    colorLight += CRGB(64,64,64);
+    return make_unique<SpectrumAnalyzerEffect>("Spectrum Color", CRGBPalette256(colorLight, colorDark));    
+}
+#endif
+
+// AllEffects
+// 
+// A list of internal effects, if any.  
+DRAM_ATTR LEDStripEffect * AllEffects[] =
+{
+  #if DEMO
+
+    // Animate a simple rainbow palette by using the palette effect on the built-in rainbow palette
+    new PaletteEffect(rainbowPalette, 256/16, .2, 0)
+
+  #elif TREESET
+
+  // Animate a simple rainbow palette by using the palette effect on the built-in rainbow palette
+  
+    new ColorCycleEffect(BottomUp),
+    new StarryNightEffect<LongLifeSparkleStar>("Blue Sparkle Stars", GreenColors_p, 2.0, 1, LINEARBLEND, 2.0, 0.0, 0.0, CRGB::Blue),        // Blue Sparkle
+
+    //new PaletteSpinEffect("BlueStripeSpin", CRGBPalette256(blueSweep), false, 0, 0.1)
+
+    //new StarryNightEffect<LongLifeSparkleStar>("Blue Sparkle Stars", BlueColors_p, 10.0, 1, LINEARBLEND, 2.0, 0.0, 0.0),        // Blue Sparkle
+
+    
+    //new PaletteSpinEffect("CycleStripeSpin", CRGBPalette256(MagentaStripes), true),
+    
+    //new StarryNightEffect<Star>()
+    /*
+    new SparklySpinningMusicEffect("SparklySpinningMusical", RainbowColors_p), 
+    new ColorBeatOverRedBkgnd("ColorBeatOnRedBkgnd"),
+    new MoltenGlassOnVioletBkgnd("MoltenGlassOnViolet", RainbowColors_p),
+    new ColorBeatWithFlash("ColorBeatWithFlash"),
+    new MusicalHotWhiteInsulatorEffect("MusicalHotWhite"),
+
+    new SimpleInsulatorBeatEffect2("SimpleInsulatorColorBeat"),
+    new InsulatorSpectrumEffect("InsulatorSpectrumEffect"),
+    */
+    new PaletteEffect(rainbowPalette, 256/16, .2, 0)
+
+  #elif INSULATORS
+
+    new SparklySpinningMusicEffect(RainbowColors_p), 
+    /*
+    new ColorBeatOverRedBkgnd(),
+    new MoltenGlassOnVioletBkgnd(RainbowColors_p),
+    new ColorBeatWithFlash(),
+    new MusicalHotWhiteInsulatorEffect(),
+
+    new ColorBeatOverRedBkgnd(),              // Color beat over red background
+
+    new SimpleInsulatorBeatEffect2(),
+    new ColorBeatOverRedBkgnd(),              // Color beat over red background
+    new InsulatorSpectrumEffect(),
+
+    new ColorBeatOverRedBkgnd(),              // Color beat over red background
+    new SparklySpinningMusicEffect(RainbowColors_p), 
+    new MoltenGlassOnVioletBkgnd(RainbowColors_p),
+*/
+          
+
+  #elif BELT
+
+    // Yes, I made a sparkly LED belt and wore it to a party.  Batteries toO!
+    new TwinkleEffect(NUM_LEDS/4, 10),
+
+  #elif MAGICMIRROR
+
+    new MoltenGlassOnVioletBkgnd(RainbowColors_p),
+
+  #elif SPECTRUM
+
+    new GhostWave("GhostWave One", new CRGBPalette256(CRGBPalette16(CRGB::Blue,  CRGB::Green, CRGB::Yellow, CRGB::Red)), 4),
+    new SpectrumAnalyzerEffect("Spectrum Standard", spectrumBasicColors),
+    new GhostWave("GhostWave Rainbow", &rainbowPalette, 8),
+    new SpectrumAnalyzerEffect("Spectrum USA", USAColors_p, 0),
+    new SpectrumAnalyzerEffect("Spectrum Fade", spectrumBasicColors, 50, 70, -1.0, 3.0),
+    new GhostWave("GhostWave Blue", new CRGBPalette256(CRGBPalette16(CRGB::DarkBlue, CRGB::Blue, CRGB::Blue, CRGB::White)), 0),
+    new GhostWave("GhostWave Rainbow", &rainbowPalette),
+   
+  #elif UMBRELLA
+  
+    new PaletteFlameEffect("Smooth Red Fire", heatmap_pal),
+    new ClassicFireEffect(),
+    new StarryNightEffect<MusicStar>("RGB Music Bubbles", RGBColors_p, 0.5, 1, NOBLEND, 15.0, 0.0, 75.0),   // RGB Music Bubbles
+    new StarryNightEffect<MusicPulseStar>("RGB Pulse", RainbowColors_p, 0.02, 20, NOBLEND, 5.0, 0.0, 75.0), // RGB Music Bubbles
+    new PaletteFlameEffect("Smooth Purple Fire", purpleflame_pal),
+    new VUFlameEffect("Multicolor Sound Flame", VUFlameEffect::MULTICOLOR),
+    new BouncingBallEffect(),
+    new MeteorEffect(),                                                                                                     // Our overlapping color meteors
+    new StarryNightEffect<BubblyStar>("Little Blooming Rainbow Stars", BlueColors_p, prob, 4, LINEARBLEND, 2.0, 0.0, mult), // Blooming Little Rainbow Stars
+    new StarryNightEffect<BubblyStar>("Big Blooming Rainbow Stars", RainbowColors_p, 2, 12, LINEARBLEND, 1.0),              // Blooming Rainbow Stars
+    new StarryNightEffect<BubblyStar>("Neon Bars", RainbowColors_p, 0.5, 64, NOBLEND, 0),                                   // Neon Bars
+    new StarryNightEffect<MusicStar>("RGB Music Blend Stars", RGBColors_p, 0.8, 1, NOBLEND, 15.0, 0.1, 10.0),      // RGB Music Blur - Can You Hear Me Knockin'
+    new StarryNightEffect<MusicStar>("Rainbow Music Stars", RainbowColors_p, 2.0, 2, LINEARBLEND, 5.0, 0.0, 10.0), // Rainbow Music Star
+
+    //        new VUFlameEffect("Sound Flame (Green)",    VUFlameEffect::GREEN),
+    //       new VUFlameEffect("Sound Flame (Blue)",     VUFlameEffect::BLUE),
+
+    new SimpleRainbowTestEffect(8, 4),                                                                            // Rainbow palette simple test of walking pixels
+    new PaletteEffect(RainbowColors_p),                                                                           // Rainbow palette
+    new StarryNightEffect<QuietStar>("Green Twinkle Stars", GreenColors_p, prob, 1, LINEARBLEND, 2.0, 0.0, mult), // Green Twinkle
+    new StarryNightEffect<Star>("Blue Sparkle Stars", BlueColors_p, prob, 1, LINEARBLEND, 2.0, 0.0, mult),        // Blue Sparkle
+
+    new StarryNightEffect<QuietStar>("Red Twinkle Stars", RedColors_p, 1.0, 1, LINEARBLEND, 2.0),                     // Red Twinkle
+    new StarryNightEffect<Star>("Lava Stars", LavaColors_p, prob, 1, LINEARBLEND, 2.0, 0.0, mult),                    // Lava Stars
+    new StarryNightEffect<QuietStar>("Rainbow Twinkle Stars", RainbowColors_p, prob, 1, LINEARBLEND, 2.0, 0.0, mult), // Rainbow Twinkle
+    new DoublePaletteEffect(),
+#elif ATOMLIGHT
+    new ColorFillEffect(CRGB::White, 1),
+    new FireFanEffect(NUM_LEDS,      1, 15, 80, 2, 7, Sequential, true, false),
+    new FireFanEffect(NUM_LEDS,      1, 15, 80, 2, 7, Sequential, true, false, true),
+    new BlueFireFanEffect(NUM_LEDS,      2, 5, 120, 1, 1, Sequential, true, false),
+    new GreenFireFanEffect(NUM_LEDS,      2, 3, 100, 1, 1, Sequential, true, false),
+    new RainbowFillEffect(60, 0),
+    new ColorCycleEffect(Sequential),
+    new PaletteEffect(RainbowColors_p, 4, 0.1, 0.0, 1.0, 0.0),
+    new BouncingBallEffect(3, true, true, 1),
+
+
+    new ChannelBeatEffect("ChannelBeat"),
+
+    new StarryNightEffect<BubblyStar>("Little Blooming Rainbow Stars", BlueColors_p, 8.0, 4, LINEARBLEND, 2.0, 0.0, 4), // Blooming Little Rainbow Stars
+    new StarryNightEffect<BubblyStar>("Big Blooming Rainbow Stars", RainbowColors_p, 20, 12, LINEARBLEND, 1.0, 0.0, 2),              // Blooming Rainbow Stars
+    new StarryNightEffect<FanStar>("FanStars", RainbowColors_p, 8.0, 1.0, LINEARBLEND, 80.0, 0, 2.0),
+
+    new MeteorEffect(20, 1, 25, .15, .05),
+    new MeteorEffect(12, 1, 25, .15, .08),
+    new MeteorEffect(6, 1, 25, .15, .12),
+    new MeteorEffect(1, 1, 5, .15, .25),
+    new MeteorEffect(), // Rainbow palette
+
+    new VUEffect(),
+#elif FIRESTICK
+
+    new BouncingBallEffect(),
+    new VUFlameEffect("Multicolor Sound Flame", VUFlameEffect::MULTICOLOR),
+    new PaletteFlameEffect("Smooth Red Fire", heatmap_pal),
+    //new ClassicFireEffect(),
+
+    new StarryNightEffect<MusicStar>("RGB Music Bubbles", RGBColors_p, 0.5, 1, NOBLEND, 15.0, 0.0, 75.0), // RGB Music Bubbles
+    //new StarryNightEffect<MusicPulseStar>("RGB Pulse", RainbowColors_p, 0.02, 20, NOBLEND, 5.0, 0.0, 75.0), // RGB Music Bubbles
+
+    new PaletteFlameEffect("Smooth Purple Fire", purpleflame_pal),
+
+    new MeteorEffect(),                                                                                                     // Our overlapping color meteors
+    new StarryNightEffect<BubblyStar>("Little Blooming Rainbow Stars", BlueColors_p, prob, 4, LINEARBLEND, 2.0, 0.0, mult), // Blooming Little Rainbow Stars
+    new StarryNightEffect<BubblyStar>("Big Blooming Rainbow Stars", RainbowColors_p, 2, 12, LINEARBLEND, 1.0),              // Blooming Rainbow Stars
+    new StarryNightEffect<BubblyStar>("Neon Bars", RainbowColors_p, 0.5, 64, NOBLEND, 0),                                   // Neon Bars
+
+    new StarryNightEffect<MusicStar>("RGB Music Blend Stars", RGBColors_p, 0.8, 1, NOBLEND, 15.0, 0.1, 10.0),      // RGB Music Blur - Can You Hear Me Knockin'
+    new StarryNightEffect<MusicStar>("Rainbow Music Stars", RainbowColors_p, 2.0, 2, LINEARBLEND, 5.0, 0.0, 10.0), // Rainbow Music Star
+
+    //        new VUFlameEffect("Sound Flame (Green)",    VUFlameEffect::GREEN),
+    //       new VUFlameEffect("Sound Flame (Blue)",     VUFlameEffect::BLUE),
+
+    new SimpleRainbowTestEffect(8, 4),                                                                            // Rainbow palette simple test of walking pixels
+    new PaletteEffect(RainbowColors_p),                                                                           // Rainbow palette
+    new StarryNightEffect<QuietStar>("Green Twinkle Stars", GreenColors_p, prob, 1, LINEARBLEND, 2.0, 0.0, mult), // Green Twinkle
+    new StarryNightEffect<Star>("Blue Sparkle Stars", BlueColors_p, prob, 1, LINEARBLEND, 2.0, 0.0, mult),        // Blue Sparkle
+
+    new StarryNightEffect<QuietStar>("Red Twinkle Stars", RedColors_p, 1.0, 1, LINEARBLEND, 2.0, 0.0, mult),          // Red Twinkle
+    new StarryNightEffect<Star>("Lava Stars", LavaColors_p, prob, 1, LINEARBLEND, 2.0, 0.0, mult),                    // Lava Stars
+    new StarryNightEffect<QuietStar>("Rainbow Twinkle Stars", RainbowColors_p, prob, 1, LINEARBLEND, 2.0, 0.0, mult), // Rainbow Twinkle
+    new DoublePaletteEffect(),
+    new VUEffect()
+
+#elif FLAMEBULB
+    new PaletteFlameEffect("Smooth Red Fire", heatmap_pal, true, 4.5, 1, 1, 255, 4, false),
+#elif BIGMATRIX
+    new SimpleRainbowTestEffect(8, 1),  // Rainbow palette simple test of walking pixels
+    new PaletteEffect(RainbowColors_p), // Rainbow palette
+    new RainbowFillEffect(24, 0),
+    new RainbowFillEffect(),
+
+    new StarryNightEffect<MusicStar>("RGB Music Bubbles", RGBColors_p, 0.25, 1, NOBLEND, 3.0, 0.0, 75.0),                   // RGB Music Bubbles
+    new StarryNightEffect<HotWhiteStar>("Lava Stars", HeatColors_p, prob, 1, LINEARBLEND, 2.0, 0.0, mult),                  // Lava Stars
+    new StarryNightEffect<BubblyStar>("Little Blooming Rainbow Stars", BlueColors_p, prob, 4, LINEARBLEND, 2.0, 0.0, mult), // Blooming Little Rainbow Stars
+    new StarryNightEffect<QuietStar>("Green Twinkle Stars", GreenColors_p, prob, 1, LINEARBLEND, 2.0, 0.0, mult),           // Green Twinkle
+    new StarryNightEffect<QuietStar>("Red Twinkle Stars", RedColors_p, 1.0, 1, LINEARBLEND, 2.0),                           // Red Twinkle
+    new StarryNightEffect<QuietStar>("Rainbow Twinkle Stars", RainbowColors_p, prob, 1, LINEARBLEND, 2.0, 0.0, mult),       // Rainbow Twinkle
+    new BouncingBallEffect(),
+    new VUEffect()
+
+#elif STRAND || ATOMISTRING
+
+    new PaletteEffect(RainbowStripeColors_p, 8.0, .125, 0, 1, 0), // Rainbow palette
+    new TwinkleEffect(NUM_LEDS/2, 10),
+    new SimpleRainbowTestEffect(8, 1),  // Rainbow palette simple test of walking pixels
+    new TwinkleEffect(NUM_LEDS/2, 0, 50),
+    new RainbowFillEffect(),
+
+#elif RINGSET
+    new MusicalInsulatorEffect2("Musical Effect 2"),   
+
+#elif FANSET
+
+    new RainbowFillEffect(24, 0),
+    new ColorCycleEffect(BottomUp),
+    new ColorCycleEffect(TopDown),
+    new ColorCycleEffect(LeftRight),
+    new ColorCycleEffect(RightLeft),
+
+    // /* 8 */ new StarryNightEffect<FanStar>("FanStars", RainbowColors_p, 4.0, 1.0, LINEARBLEND, 80.0, 0, 4.0),
+    /* 6 */ new StarryNightEffect<BubblyStar>("Little Blooming Rainbow Stars", BlueColors_p, 8.0, 4, LINEARBLEND, 2.0, 0.0, 1.0), // Blooming Little Rainbow Stars
+    /* 7 */ new StarryNightEffect<BubblyStar>("Big Blooming Rainbow Stars", RainbowColors_p, 2, 12, LINEARBLEND, 1.0),              // Blooming Rainbow Stars
+    /* 6 */ new StarryNightEffect<BubblyStar>("Neon Bars", RainbowColors_p, 0.5, 64, NOBLEND, 0),                                   // Neon Bars
+
+    new FireFanEffect(NUM_LEDS,      4, 7, 200, 2, NUM_LEDS / 2, Sequential, false, true),
+    new FireFanEffect(NUM_LEDS,      3, 8, 200, 2, NUM_LEDS / 2, Sequential, false, true),
+    new FireFanEffect(NUM_LEDS,      2, 10, 200, 2, NUM_LEDS / 2, Sequential, false, true),
+    new FireFanEffect(NUM_LEDS,      1, 12, 200, 2, NUM_LEDS / 2, Sequential, false, true),
+
+    new BlueFireFanEffect(NUM_LEDS,      4, 7, 200, 2, NUM_LEDS / 2, Sequential, false, true),
+    new BlueFireFanEffect(NUM_LEDS,      3, 8, 200, 2, NUM_LEDS / 2, Sequential, false, true),
+    new BlueFireFanEffect(NUM_LEDS,      2, 10, 200, 2, NUM_LEDS / 2, Sequential, false, true),
+    new BlueFireFanEffect(NUM_LEDS,      1, 12, 200, 2, NUM_LEDS / 2, Sequential, false, true),
+    
+    new GreenFireFanEffect(NUM_LEDS,      4, 7, 200, 2, NUM_LEDS / 2, Sequential, false, true),
+    new GreenFireFanEffect(NUM_LEDS,      3, 8, 200, 2, NUM_LEDS / 2, Sequential, false, true),
+    new GreenFireFanEffect(NUM_LEDS,      2, 10, 200, 2, NUM_LEDS / 2, Sequential, false, true),
+    new GreenFireFanEffect(NUM_LEDS,      1, 12, 200, 2, NUM_LEDS / 2, Sequential, false, true),
+
+    #if ENABLE_AUDIO
+      
+        new MusicFireEffect(NUM_LEDS, 1, 10, 100, 0, NUM_LEDS),
+        
+        new StarryNightEffect<MusicStar>("RGB Music Blend Stars", RGBColors_p, 0.8, 1, NOBLEND, 15.0, 0.1, 10.0),      // RGB Music Blur - Can You Hear Me Knockin'
+        new StarryNightEffect<MusicStar>("Rainbow Music Stars", RainbowColors_p, 2.0, 2, LINEARBLEND, 5.0, 0.0, 10.0), // Rainbow Music Star
+
+        new FanBeatEffect("FanBeat"),
+        new PaletteReelEffect("PaletteReelEffect"),
+        new MeteorEffect(),   
+        new TapeReelEffect("TapeReelEffect"),
+        new VUFlameEffect("Multicolor Sound Flame", VUFlameEffect::MULTICOLOR, 50, true),
+    #endif
+
+#elif BROOKLYNROOM
+
+    new RainbowFillEffect(24, 0),
+    new RainbowFillEffect(32, 1),
+    new SimpleRainbowTestEffect(8, 1),  // Rainbow palette simple test of walking pixels
+    new SimpleRainbowTestEffect(8, 4),                                                                            // Rainbow palette simple test of walking pixels
+    new PaletteEffect(MagentaColors_p),                                                                           // Rainbow palette
+    new DoublePaletteEffect(),
+
+    new MeteorEffect(),                                                                                                     // Our overlapping color meteors
+
+    new StarryNightEffect<QuietStar>("Magenta Twinkle Stars", GreenColors_p, prob, 1, LINEARBLEND, 2.0, 0.0, mult), // Green Twinkle
+    new StarryNightEffect<Star>("Blue Sparkle Stars", BlueColors_p, prob, 1, LINEARBLEND, 2.0, 0.0, mult),        // Blue Sparkle
+
+    new StarryNightEffect<QuietStar>("Red Twinkle Stars", MagentaColors_p, 1.0, 1, LINEARBLEND, 2.0),                     // Red Twinkle
+    new StarryNightEffect<Star>("Lava Stars", MagentaColors_p, prob, 1, LINEARBLEND, 2.0, 0.0, mult),                    // Lava Stars
+    new StarryNightEffect<QuietStar>("Rainbow Twinkle Stars", RainbowColors_p, prob, 1, LINEARBLEND, 2.0, 0.0, mult), // Rainbow Twinkle
+
+    new StarryNightEffect<BubblyStar>("Little Blooming Rainbow Stars", MagentaColors_p, prob, 4, LINEARBLEND, 2.0, 0.0, mult), // Blooming Little Rainbow Stars
+    new StarryNightEffect<BubblyStar>("Big Blooming Rainbow Stars", MagentaColors_p, 2, 12, LINEARBLEND, 1.0),              // Blooming Rainbow Stars
+    new StarryNightEffect<BubblyStar>("Neon Bars", MagentaColors_p, 0.5, 64, NOBLEND, 0),                                   // Neon Bars
+/*
+    new StarryNightEffect<MusicStar>("RGB Music Blend Stars", RGBColors_p, 0.8, 1, NOBLEND, 15.0, 0.1, 10.0),      // RGB Music Blur - Can You Hear Me Knockin'
+    new StarryNightEffect<MusicStar>("Rainbow Music Stars", RainbowColors_p, 2.0, 2, LINEARBLEND, 5.0, 0.0, 10.0), // Rainbow Music Star
+    new StarryNightEffect<MusicStar>("RGB Music Bubbles", RGBColors_p, 0.5, 1, NOBLEND, 15.0, 0.0, 75.0),   // RGB Music Bubbles
+    new StarryNightEffect<MusicPulseStar>("RGB Pulse", RainbowColors_p, 0.02, 20, NOBLEND, 5.0, 0.0, 75.0), // RGB Music Bubbles
+*/
+    new VUEffect(),
+    new VUEffect(1),
+    new VUEffect(8),
+    new VUEffect(128),
+
+    new ClassicFireEffect(true),
+    new VUFlameEffect("Sound Flame (Red)",      VUFlameEffect::REDX,       50, true),
+    new VUFlameEffect("Sound Flame (Green)",    VUFlameEffect::GREENX,     50, true),
+    new VUFlameEffect("Sound Flame (Blue)",     VUFlameEffect::BLUEX,      50, true),
+    new VUFlameEffect("Multicolor Sound Flame", VUFlameEffect::MULTICOLOR, 50, true),
+
+
+#elif LEDSTRIP
+    // new PaletteEffect(RainbowStripeColors_p, 8.0, .125, 0, 5, 1), // Rainbow palette
+    new StatusEffect(CRGB::Blue)
+
+#elif HOODORNAMENT
+
+    new RainbowFillEffect(24, 0),
+    new RainbowFillEffect(32, 1),
+    new SimpleRainbowTestEffect(8, 1),  // Rainbow palette simple test of walking pixels
+    new PaletteEffect(MagentaColors_p),                                                                           // Rainbow palette
+    new DoublePaletteEffect(),        
+
+#endif
+
+};
+
+// InitEffectsManager
+//
+// Initializes the effect manager.  Reboots on failure, since it's not optional
+
+void InitEffectsManager()
+{
+    g_pEffectManager = make_unique<EffectManager>(AllEffects, ARRAYSIZE(AllEffects), g_pStrands);
+    if (false == g_pEffectManager->Init())
+        throw runtime_error("Could not initialize effect manager");
+}