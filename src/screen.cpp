//+--------------------------------------------------------------------------
//
// File:        screen.cpp
//
// NightDriverStrip - (c) 2018 Plummer's Software LLC.  All Rights Reserved.  
//
// This file is part of the NightDriver software project.
//
//    NightDriver is free software: you can redistribute it and/or modify
//    it under the terms of the GNU General Public License as published by
//    the Free Software Foundation, either version 3 of the License, or
//    (at your option) any later version.
//   
//    NightDriver is distributed in the hope that it will be useful,
//    but WITHOUT ANY WARRANTY; without even the implied warranty of
//    MERCHANTABILITY or FITNESS FOR A PARTICULAR PURPOSE.  See the
//    GNU General Public License for more details.
//   
//    You should have received a copy of the GNU General Public License
//    along with Nightdriver.  It is normally found in copying.txt
//    If not, see <https://www.gnu.org/licenses/>.
//
// Description:
//
//    Handles the TFT or OLED display that is optionally connected.  It
//    displays info like the IP address buffer depth and clock info, FPS, etc.
//
// History:     Jul-14-2021         Davepl      Moved out of main.cpp
//---------------------------------------------------------------------------

#include "globals.h"                            // CONFIG and global headers
#include "ledmatrixgfx.h"                       // Req'd for drawing types
#include "ledbuffer.h"                          // For g_apBufferManager type
#include "effects/effectmanager.h"              // So we can display cur effect
#include "Bounce2.h"
#include "freefonts.h"
#include "colordata.h"
#if ENABLE_AUDIO
#include "soundanalyzer.h"
#endif
#include <mutex>

#if USE_OLED
    #define SCREEN_ROTATION U8G2_R2
    U8G2_SSD1306_128X64_NONAME_F_HW_I2C g_u8g2(SCREEN_ROTATION, /*reset*/ 16, /*clk*/ 15, /*data*/ 4);
#endif

#if USE_LCD
Adafruit_ILI9341 * g_pLCD;
#endif

#if USE_TFTSPI
    #include <TFT_eSPI.h>
    #include <SPI.h>
    
    TFT_eSPI g_TFTSPI;
#endif

//
// Externals - Moslty things that the screen will report or display for us
//

extern byte g_Brightness;                           // Global brightness from drawing.cpp
extern double g_BufferAgeOldest;                    // Age of oldest frame in WiFi buffer
extern double g_BufferAgeNewest;                    // Age of newest frame in WiFi buffer
extern DRAM_ATTR bool g_bUpdateStarted;             // Has an OTA update started?
extern byte g_Brightness;                           // Global brightness from drawing.cpp
extern DRAM_ATTR unique_ptr<LEDBufferManager> g_apBufferManager[NUM_CHANNELS];
extern DRAM_ATTR AppTime g_AppTime;                 // For keeping track of frame timings
extern DRAM_ATTR uint32_t g_FPS;                    // Our global framerate
extern volatile float gVU;
extern DRAM_ATTR uint8_t giInfoPage;                // What page of screen we are showing
extern DRAM_ATTR bool gbInfoPageDirty;              // Does display need to be erased?

DRAM_ATTR std::mutex Screen::_screenMutex;          // The storage for the mutex of the screen class

bool g_ShowFPS = true;                             // Indicates whether little lcd should show FPS
#if ENABLE_AUDIO
extern volatile float DRAM_ATTR gVURatio;           // Current VU as a ratio to its recent min and max
#endif

// UpdateScreen
//
// Draws the OLED/LCD screen with the current stats on connection, buffer, drawing, etc.

void IRAM_ATTR UpdateScreen()
{
    // If the display needs a refresh, we clear it here but we don't reset it yet so as to preserve
    // that info for drawing; it is set to false at the end of the function.

    // We don't want to be in the middle of drawing and have someone one another thread set the dirty
    // flag on us, so access to the flag is guarded by a mutex

	std::lock_guard<std::mutex> guard(Screen::_screenMutex);

    #if USE_OLED
<<<<<<< HEAD
        g_u8g2.clearBuffer(); 
    #endif
    
=======
    g_u8g2.clearBuffer();
    #endif

>>>>>>> c662567a
    if (giInfoPage == 0)
    {
        if (gbInfoPageDirty)
            Screen::fillScreen(BLUE16);

        char szBuffer[256];
        static const char szStatus[] = "|/-\\";
        static int cStatus = 0;
        int c2 = cStatus % strlen(szStatus);
        char chStatus = szStatus[ c2 ];
        cStatus++;

        Screen::setTextColor(WHITE16, BLUE16);    // Second color is background color, giving us text overwrite
        Screen::setTextSize(Screen::SMALL);

        snprintf(szBuffer, ARRAYSIZE(szBuffer), "%s:%dx%d %c %dK ", FLASH_VERSION_NAME, NUM_CHANNELS, STRAND_LEDS, chStatus, ESP.getFreeHeap() / 1024);
        Screen::setCursor(0, 0);
        Screen::println(szBuffer);

        if (WiFi.isConnected() == false)
        {
            snprintf(szBuffer, ARRAYSIZE(szBuffer), "No Wifi Connection");
        }
        else
        {
            const IPAddress address = WiFi.localIP();
            snprintf(szBuffer, ARRAYSIZE(szBuffer), "%ddB:%d.%d.%d.%d", 
                                                    (int)labs(WiFi.RSSI()),                            // skip sign in first character
                                                    address[0], address[1], address[2], address[3]);
        }
        auto lineHeight = Screen::fontHeight();
        Screen::setCursor(0, lineHeight);
        Screen::println(szBuffer);

        snprintf(szBuffer, ARRAYSIZE(szBuffer), "BUFR:%02d/%02d [%dfps]", g_apBufferManager[0]->Depth(), g_apBufferManager[0]->BufferCount(), g_FPS);
        Screen::setCursor(0, lineHeight * 4);
        Screen::println(szBuffer);


        snprintf(szBuffer, ARRAYSIZE(szBuffer), "DATA:%+04.2lf-%+04.2lf", g_BufferAgeOldest, g_BufferAgeNewest);
        Screen::setCursor(0, lineHeight * 2);
        Screen::println(szBuffer);

        snprintf(szBuffer, ARRAYSIZE(szBuffer), "CLCK:%.2lf", g_AppTime.CurrentTime());
        Screen::setCursor(0, lineHeight * 3);
        Screen::println(szBuffer);

        if (Screen::screenHeight() >= lineHeight * 5 + Screen::fontHeight())
        {
            snprintf(szBuffer, ARRAYSIZE(szBuffer), "PRAM:%d Brite:%0.2f%% ", 
                ESP.getFreePsram(),
                255.0f * 100 / calculate_max_brightness_for_power_mW(g_Brightness, POWER_LIMIT_MW));

            Screen::setCursor(0, lineHeight * 5);
            Screen::println(szBuffer);
        }

        // We clear the screen but we don't reset it - we reset it after actually
        // having replaced all the info on the screen (ie: drawing)

        gbInfoPageDirty = false;
    }
    else if (giInfoPage == 1)
    {
        if (gbInfoPageDirty)
            Screen::fillScreen(BLACK16);

        uint16_t backColor = Screen::to16bit(CRGB(0, 0, 64));

        // We only draw after a page flip or if anything has changed about the information that will be
        // shown in the page. This avoids flicker, but at the cost that we have to remember what we dispalyed
        // last time and check each time to see if its any different before drawing.

        static auto lasteffect = g_pEffectManager->GetCurrentEffectIndex();
        static auto sip        = WiFi.localIP().toString();
        static auto lastFPS    = g_FPS;

        if (gbInfoPageDirty != false                                     ||
            lasteffect      != g_pEffectManager->GetCurrentEffectIndex() || 
            sip             != WiFi.localIP().toString()                 || 
            (g_ShowFPS && (lastFPS != g_FPS))
        )
        {
            Screen::fillRect(0, 0, Screen::screenWidth(), Screen::TopMargin, backColor);
            Screen::fillRect(0, Screen::screenHeight() - Screen::BottomMargin, Screen::screenWidth(), Screen::BottomMargin, backColor);
            Screen::fillRect(0, Screen::TopMargin-1, Screen::screenWidth(), 1, BLUE16);
            Screen::fillRect(0, Screen::screenHeight() - Screen::BottomMargin, Screen::screenWidth(), 1, BLUE16);


            lasteffect      = g_pEffectManager->GetCurrentEffectIndex();
            sip             = WiFi.localIP().toString();
            lastFPS         = g_FPS;

            Screen::setTextSize(Screen::SMALL);
            Screen::setTextColor(YELLOW16, backColor);
            auto yh = 1;                        // Start at top of screen

            string sEffect = to_string("Current Effect: ") + 
                             to_string(g_pEffectManager->GetCurrentEffectIndex() + 1) + 
                             to_string("/") + 
                             to_string(g_pEffectManager->EffectCount());
            Screen::drawString(sEffect.c_str(),yh);     
            
            yh += Screen::fontHeight();
            Screen::setTextSize(Screen::screenWidth() > 160 ? Screen::MEDIUM : Screen::SMALL);
            Screen::setTextColor(WHITE16, backColor);
            Screen::drawString(g_pEffectManager->GetCurrentEffectName(), yh);  

            Screen::setTextSize(Screen::TINY);
            yh = Screen::screenHeight() - Screen::fontHeight() * 3 + 4; 
                
            String sIP = WiFi.isConnected() ? "No Wifi" : WiFi.localIP().toString().c_str();
            sIP += " - NightDriverLED.com";
            Screen::setTextColor(YELLOW16, backColor);
            Screen::drawString(sIP.c_str(), yh);
            yh += Screen::fontHeight();

            #if ENABLE_AUDIO
            if (g_ShowFPS)
            {
                char szBuffer[64];
                snprintf(szBuffer, sizeof(szBuffer), "LED FPS: %2d  Audio FPS: %2d ", g_FPS, g_AudioFPS);
                Screen::drawString(szBuffer, yh);
                yh += Screen::fontHeight();
            }
            #endif

            string s = "NightDriverLED.com";
            Screen::setTextColor(GREEN16, backColor);
            Screen::drawString(s.c_str(), Screen::screenHeight());

            // Reset text color to white (no way to fetch original and save it that I could see)
            Screen::setTextColor(WHITE16, backColor);
        }
        gbInfoPageDirty = false;

        #if ENABLE_AUDIO
            
            // Draw the VU Meter and Spectrum every time.  yScale is the number of vertical pixels that would represent
            // a single LED on the LED matrix.  

            float yScale = (Screen::screenHeight() - Screen::TopMargin - Screen::BottomMargin) / (float) MATRIX_HEIGHT;

            int xHalf   = MATRIX_WIDTH/2-1;
            int cPixels = gVURatio / 2.0 * xHalf; 
            cPixels = min(cPixels, xHalf);

            for (int iPixel = 0; iPixel < xHalf; iPixel++)
            {
                for (int yVU = 0; yVU < 2; yVU++)
                {
                    int xHalfM5 = Screen::screenWidth() / 2;
                    float xScale = Screen::screenWidth()/ (float) MATRIX_WIDTH;
                    uint16_t color16 = iPixel > cPixels ? BLACK16 : Screen::to16bit(ColorFromPalette(vuPaletteGreen, iPixel * (256/(xHalf))));
                    Screen::fillRect(xHalfM5-(iPixel-1)*xScale, Screen::TopMargin + yVU*yScale, xScale-1, yScale, color16);
                    Screen::fillRect(xHalfM5+iPixel*xScale,     Screen::TopMargin + yVU*yScale, xScale-1, yScale, color16);
                }
            }    

            // Draw the spectrum

            int spectrumTop = Screen::TopMargin + yScale;                // Start at the bottom of the VU meter
            for (int iBand = 0; iBand < NUM_BANDS; iBand++)
            {
                CRGB bandColor = ColorFromPalette(RainbowColors_p, (::map(iBand, 0, NUM_BANDS, 0, 255) + 0) % 256);
                auto dy = Screen::screenHeight() - spectrumTop - Screen::BottomMargin;

                int bandWidth = Screen::screenWidth() / NUM_BANDS;
                int bandHeight = max(3.0f, dy - yScale - 2);
                auto color16 = Screen::to16bit(bandColor);
                auto topSection = bandHeight - bandHeight * g_peak2Decay[iBand] - yScale;
                if (topSection > 0)
                    Screen::fillRect(iBand * bandWidth, spectrumTop + yScale, bandWidth - 1, topSection, BLACK16);
                Screen::fillRect(iBand * bandWidth, spectrumTop + dy - bandHeight * g_peak2Decay[iBand], bandWidth - 1, bandHeight * g_peak2Decay[iBand], color16);
            }
        #endif
    }
    else if (giInfoPage == 3)
    {   
        if (gbInfoPageDirty)
            Screen::fillScreen(BLACK16);

        // It always gets cleared, and that's all we need, so we just set the flag to clean again
        Screen::setTextSize(Screen::SMALL);
        Screen::setTextColor(WHITE16, BLACK16);

        static uint lastFullDraw = 0;
        char szBuffer[256];
        const int lineHeight = Screen::fontHeight() + 2;

        if (millis() - lastFullDraw > 100)
        {
            lastFullDraw = millis();

            #ifdef POWER_LIMIT_MW
            int brite = calculate_max_brightness_for_power_mW(g_Brightness, POWER_LIMIT_MW);
            #else
            int brite = 255;
            #endif

            snprintf(szBuffer, ARRAYSIZE(szBuffer), "%s:%dx%d %dK %03dB", FLASH_VERSION_NAME, NUM_CHANNELS, STRAND_LEDS, ESP.getFreeHeap() / 1024, brite);
            Screen::drawString(szBuffer, 0, 0); // write something to the internal memory

            if (WiFi.isConnected() == false)
            {
                snprintf(szBuffer, ARRAYSIZE(szBuffer), g_pEffectManager ? g_pEffectManager->GetCurrentEffectName() : "N/C");
            }
            else
            {
                snprintf(szBuffer, ARRAYSIZE(szBuffer), "%sdB:%s", 
                                                        String(WiFi.RSSI()).substring(1).c_str(), 
                                                        WiFi.localIP().toString().c_str());
            }
            Screen::drawString(szBuffer, 0, lineHeight * 1); // write something to the internal memory

            #if ENABLE_AUDIO
            snprintf(szBuffer, ARRAYSIZE(szBuffer), "BUFR:%d/%d[%dfps]%.2lf", g_apBufferManager[0]->Depth(), g_apBufferManager[0]->BufferCount(), g_FPS, gVURatio);
            Screen::drawString(szBuffer, 0, lineHeight * 4); // write something to the internal memory
            #endif
        }

        snprintf(szBuffer, ARRAYSIZE(szBuffer), "DATA:%+04.2lf-%+04.2lf", g_BufferAgeOldest, g_BufferAgeNewest);
        Screen::drawString(szBuffer, 0, lineHeight * 2); // write something to the internal memory

        snprintf(szBuffer, ARRAYSIZE(szBuffer), "CLCK:%.2lf", g_AppTime.CurrentTime());
        Screen::drawString(szBuffer, 0, lineHeight * 3); // write something to the internal memory

        #if ENABLE_AUDIO
            const int barHeight = 10;
            int barPos = Screen::screenWidth() * (gVURatio - 1.0);
            int barY = Screen::screenHeight() - barHeight;

            if (barPos < 5)
                barPos = 5;

            Screen::fillRect(barPos, barY, Screen::screenWidth()-barPos, barHeight, BLACK16);
            Screen::fillRect(0, barY, barPos, barHeight, RED16);
        #endif

        gbInfoPageDirty = false;    
    }
    else if (giInfoPage == 2)
    {
        if (gbInfoPageDirty)
        {
            Screen::fillScreen(BLACK16);

            // This page is largely rendered by the Spectrum effect which draws to us during its render
            Screen::setTextSize(Screen::TINY);
            Screen::setTextColor(GREEN16, BLACK16);

            string s = "NightDriverLED.com";
            Screen::setTextColor(GREEN16, BLACK16);
            auto xh = Screen::screenWidth() / 2 - (s.length() * Screen::fontHeight() * 3 / 4) / 2;
            Screen::drawString(s.c_str(), xh, Screen::screenHeight() - Screen::fontHeight() * 2 - 2);

            s = "Visit Dave's Garage on YouTube!";
            Screen::setTextColor(YELLOW16, BLACK16);
            xh = Screen::screenWidth() / 2 - (s.length() * Screen::fontHeight() * 3 / 4) / 2;
            Screen::drawString(s.c_str(), xh, Screen::screenHeight() - Screen::fontHeight() * 1);
            gbInfoPageDirty = false;
        }
    }
<<<<<<< HEAD

    #if USE_OLED
        g_u8g2.sendBuffer();
    #endif
=======
    #if USE_OLED
    g_u8g2.sendBuffer();
    #endif

>>>>>>> c662567a
}


// ScreenUpdateLoopEntry
//
// Displays statistics on the Heltec's built in OLED board.  If you are using a different board, you would simply get rid of
// this or modify it to fit a screen you do have.  You could also try serial output, as it's on a low-pri thread it shouldn't
// disturb the primary cores, but I haven't tried it myself.

#ifdef TOGGLE_BUTTON_1
extern Bounce2::Button Button1;
#endif

#ifdef TOGGLE_BUTTON_2
extern Bounce2::Button Button2;
#endif

void IRAM_ATTR ScreenUpdateLoopEntry(void *)
{
    debugI(">> ScreenUpdateLoopEntry\n");
    debugI("ScreenUpdateLoop started\n");

    #if USE_OLED
      g_u8g2.setDisplayRotation(SCREEN_ROTATION);
      g_u8g2.setFont(u8g2_font_profont15_tf); // choose a suitable font
      g_u8g2.clear();
    #endif

    for (;;)
    {
#ifdef TOGGLE_BUTTON_1
        Button1.update();
        if (Button1.pressed())
        {
    		std::lock_guard<std::mutex> guard(Screen::_screenMutex);

            // When the button is pressed advance to the next information page on the little display

            giInfoPage = (giInfoPage + 1) % NUM_INFO_PAGES;
            gbInfoPageDirty = true;
        }     
#endif        

#ifdef TOGGLE_BUTTON_2
        Button2.update();
        if (Button2.pressed())
        {
            g_pEffectManager->NextEffect();
        }     
#endif        

        UpdateScreen();
        delay(g_bUpdateStarted ? 200 : 10);

    }
}
<|MERGE_RESOLUTION|>--- conflicted
+++ resolved
@@ -94,15 +94,9 @@
 	std::lock_guard<std::mutex> guard(Screen::_screenMutex);
 
     #if USE_OLED
-<<<<<<< HEAD
         g_u8g2.clearBuffer(); 
     #endif
-    
-=======
-    g_u8g2.clearBuffer();
-    #endif
-
->>>>>>> c662567a
+
     if (giInfoPage == 0)
     {
         if (gbInfoPageDirty)
@@ -366,17 +360,9 @@
             gbInfoPageDirty = false;
         }
     }
-<<<<<<< HEAD
-
     #if USE_OLED
-        g_u8g2.sendBuffer();
+      g_u8g2.sendBuffer();
     #endif
-=======
-    #if USE_OLED
-    g_u8g2.sendBuffer();
-    #endif
-
->>>>>>> c662567a
 }
 
 
@@ -432,4 +418,4 @@
         delay(g_bUpdateStarted ? 200 : 10);
 
     }
-}
+}